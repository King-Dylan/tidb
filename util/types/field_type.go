--- conflicted
+++ resolved
@@ -109,8 +109,7 @@
 		}
 	}
 
-<<<<<<< HEAD
-	return strings.Join(ans, " ")
+	return strings.Join(strs, " ")
 }
 
 // DataItem is wrapped data with type info.
@@ -121,7 +120,4 @@
 
 func (di *DataItem) String() string {
 	return fmt.Sprintf("%s", di.Data)
-=======
-	return strings.Join(strs, " ")
->>>>>>> 6a808979
 }