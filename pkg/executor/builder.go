--- conflicted
+++ resolved
@@ -4473,12 +4473,8 @@
 	ret.ranges = make([][]*ranger.Range, 0, len(v.PartialPlans))
 	sctx := b.ctx.GetSessionVars().StmtCtx
 	hasGlobalIndex := false
-<<<<<<< HEAD
 	var tableID int64
-	for i := 0; i < len(v.PartialPlans); i++ {
-=======
 	for i := range v.PartialPlans {
->>>>>>> ced609bf
 		if is, ok := v.PartialPlans[i][0].(*plannercore.PhysicalIndexScan); ok {
 			ret.ranges = append(ret.ranges, is.Ranges)
 			sctx.IndexNames = append(sctx.IndexNames, is.Table.Name.O+":"+is.Index.Name.O)
