// Copyright 2015 PingCAP, Inc.
//
// Licensed under the Apache License, Version 2.0 (the "License");
// you may not use this file except in compliance with the License.
// You may obtain a copy of the License at
//
//     http://www.apache.org/licenses/LICENSE-2.0
//
// Unless required by applicable law or agreed to in writing, software
// distributed under the License is distributed on an "AS IS" BASIS,
// WITHOUT WARRANTIES OR CONDITIONS OF ANY KIND, either express or implied.
// See the License for the specific language governing permissions and
// limitations under the License.

package executor

import (
	"bytes"
	"cmp"
	"context"
	"fmt"
	"math"
	"slices"
	"strconv"
	"strings"
	"sync"
	"sync/atomic"
	"time"
	"unsafe"

	"github.com/pingcap/errors"
	"github.com/pingcap/failpoint"
	"github.com/pingcap/kvproto/pkg/diagnosticspb"
	"github.com/pingcap/kvproto/pkg/metapb"
	"github.com/pingcap/tidb/pkg/config"
	"github.com/pingcap/tidb/pkg/ddl"
	"github.com/pingcap/tidb/pkg/ddl/placement"
	"github.com/pingcap/tidb/pkg/distsql"
	distsqlctx "github.com/pingcap/tidb/pkg/distsql/context"
	"github.com/pingcap/tidb/pkg/domain"
	"github.com/pingcap/tidb/pkg/executor/aggfuncs"
	"github.com/pingcap/tidb/pkg/executor/aggregate"
	"github.com/pingcap/tidb/pkg/executor/internal/builder"
	"github.com/pingcap/tidb/pkg/executor/internal/calibrateresource"
	"github.com/pingcap/tidb/pkg/executor/internal/exec"
	"github.com/pingcap/tidb/pkg/executor/internal/pdhelper"
	"github.com/pingcap/tidb/pkg/executor/internal/querywatch"
	"github.com/pingcap/tidb/pkg/executor/internal/testutil"
	"github.com/pingcap/tidb/pkg/executor/internal/vecgroupchecker"
	"github.com/pingcap/tidb/pkg/executor/join"
	"github.com/pingcap/tidb/pkg/executor/join/joinversion"
	"github.com/pingcap/tidb/pkg/executor/lockstats"
	executor_metrics "github.com/pingcap/tidb/pkg/executor/metrics"
	"github.com/pingcap/tidb/pkg/executor/sortexec"
	"github.com/pingcap/tidb/pkg/executor/unionexec"
	"github.com/pingcap/tidb/pkg/expression"
	"github.com/pingcap/tidb/pkg/expression/aggregation"
	"github.com/pingcap/tidb/pkg/infoschema"
	"github.com/pingcap/tidb/pkg/kv"
	"github.com/pingcap/tidb/pkg/meta/metadef"
	"github.com/pingcap/tidb/pkg/meta/model"
	"github.com/pingcap/tidb/pkg/parser/ast"
	"github.com/pingcap/tidb/pkg/parser/mysql"
	"github.com/pingcap/tidb/pkg/parser/terror"
	plannercore "github.com/pingcap/tidb/pkg/planner/core"
	"github.com/pingcap/tidb/pkg/planner/core/base"
	"github.com/pingcap/tidb/pkg/planner/core/operator/logicalop"
	"github.com/pingcap/tidb/pkg/planner/core/operator/physicalop"
	"github.com/pingcap/tidb/pkg/planner/core/rule"
	plannerutil "github.com/pingcap/tidb/pkg/planner/util"
	"github.com/pingcap/tidb/pkg/planner/util/coreusage"
	"github.com/pingcap/tidb/pkg/planner/util/partitionpruning"
	"github.com/pingcap/tidb/pkg/sessionctx"
	"github.com/pingcap/tidb/pkg/sessionctx/vardef"
	"github.com/pingcap/tidb/pkg/sessionctx/variable"
	"github.com/pingcap/tidb/pkg/sessiontxn"
	"github.com/pingcap/tidb/pkg/sessiontxn/staleread"
	"github.com/pingcap/tidb/pkg/statistics"
	"github.com/pingcap/tidb/pkg/table"
	"github.com/pingcap/tidb/pkg/table/tables"
	"github.com/pingcap/tidb/pkg/table/temptable"
	"github.com/pingcap/tidb/pkg/types"
	"github.com/pingcap/tidb/pkg/util"
	"github.com/pingcap/tidb/pkg/util/chunk"
	"github.com/pingcap/tidb/pkg/util/collate"
	"github.com/pingcap/tidb/pkg/util/cteutil"
	"github.com/pingcap/tidb/pkg/util/dbterror/exeerrors"
	"github.com/pingcap/tidb/pkg/util/dbterror/plannererrors"
	"github.com/pingcap/tidb/pkg/util/execdetails"
	"github.com/pingcap/tidb/pkg/util/memory"
	"github.com/pingcap/tidb/pkg/util/ranger"
	rangerctx "github.com/pingcap/tidb/pkg/util/ranger/context"
	"github.com/pingcap/tidb/pkg/util/rowcodec"
	"github.com/pingcap/tidb/pkg/util/tiflash"
	"github.com/pingcap/tidb/pkg/util/timeutil"
	"github.com/pingcap/tipb/go-tipb"
	clientkv "github.com/tikv/client-go/v2/kv"
	"github.com/tikv/client-go/v2/tikv"
	"github.com/tikv/client-go/v2/txnkv"
	"github.com/tikv/client-go/v2/txnkv/txnsnapshot"
)

// executorBuilder builds an Executor from a Plan.
// The InfoSchema must not change during execution.
type executorBuilder struct {
	ctx     sessionctx.Context
	is      infoschema.InfoSchema
	err     error // err is set when there is error happened during Executor building process.
	hasLock bool
	Ti      *TelemetryInfo
	// isStaleness means whether this statement use stale read.
	isStaleness      bool
	txnScope         string
	readReplicaScope string
	inUpdateStmt     bool
	inDeleteStmt     bool
	inInsertStmt     bool
	inSelectLockStmt bool

	// forDataReaderBuilder indicates whether the builder is used by a dataReaderBuilder.
	// When forDataReader is true, the builder should use the dataReaderTS as the executor read ts. This is because
	// dataReaderBuilder can be used in concurrent goroutines, so we must ensure that getting the ts should be thread safe and
	// can return a correct value even if the session context has already been destroyed
	forDataReaderBuilder bool
	dataReaderTS         uint64

	// Used when building MPPGather.
	encounterUnionScan bool
}

// CTEStorages stores resTbl and iterInTbl for CTEExec.
// There will be a map[CTEStorageID]*CTEStorages in StmtCtx,
// which will store all CTEStorages to make all shared CTEs use same the CTEStorages.
type CTEStorages struct {
	ResTbl    cteutil.Storage
	IterInTbl cteutil.Storage
	Producer  *cteProducer
}

func newExecutorBuilder(ctx sessionctx.Context, is infoschema.InfoSchema, ti *TelemetryInfo) *executorBuilder {
	txnManager := sessiontxn.GetTxnManager(ctx)
	return &executorBuilder{
		ctx:              ctx,
		is:               is,
		Ti:               ti,
		isStaleness:      staleread.IsStmtStaleness(ctx),
		txnScope:         txnManager.GetTxnScope(),
		readReplicaScope: txnManager.GetReadReplicaScope(),
	}
}

// MockExecutorBuilder is a wrapper for executorBuilder.
// ONLY used in test.
type MockExecutorBuilder struct {
	*executorBuilder
}

// NewMockExecutorBuilderForTest is ONLY used in test.
func NewMockExecutorBuilderForTest(ctx sessionctx.Context, is infoschema.InfoSchema, ti *TelemetryInfo) *MockExecutorBuilder {
	return &MockExecutorBuilder{
		executorBuilder: newExecutorBuilder(ctx, is, ti),
	}
}

// Build builds an executor tree according to `p`.
func (b *MockExecutorBuilder) Build(p base.Plan) exec.Executor {
	return b.build(p)
}

func (b *executorBuilder) build(p base.Plan) exec.Executor {
	switch v := p.(type) {
	case nil:
		return nil
	case *plannercore.CheckTable:
		return b.buildCheckTable(v)
	case *plannercore.RecoverIndex:
		return b.buildRecoverIndex(v)
	case *plannercore.CleanupIndex:
		return b.buildCleanupIndex(v)
	case *plannercore.CheckIndexRange:
		return b.buildCheckIndexRange(v)
	case *plannercore.ChecksumTable:
		return b.buildChecksumTable(v)
	case *plannercore.ReloadExprPushdownBlacklist:
		return b.buildReloadExprPushdownBlacklist(v)
	case *plannercore.ReloadOptRuleBlacklist:
		return b.buildReloadOptRuleBlacklist(v)
	case *plannercore.AdminPlugins:
		return b.buildAdminPlugins(v)
	case *plannercore.DDL:
		return b.buildDDL(v)
	case *plannercore.Deallocate:
		return b.buildDeallocate(v)
	case *plannercore.Delete:
		return b.buildDelete(v)
	case *plannercore.Execute:
		return b.buildExecute(v)
	case *plannercore.Trace:
		return b.buildTrace(v)
	case *plannercore.Explain:
		return b.buildExplain(v)
	case *plannercore.PointGetPlan:
		return b.buildPointGet(v)
	case *plannercore.BatchPointGetPlan:
		return b.buildBatchPointGet(v)
	case *plannercore.Insert:
		return b.buildInsert(v)
	case *plannercore.ImportInto:
		return b.buildImportInto(v)
	case *plannercore.LoadData:
		return b.buildLoadData(v)
	case *plannercore.LoadStats:
		return b.buildLoadStats(v)
	case *plannercore.LockStats:
		return b.buildLockStats(v)
	case *plannercore.UnlockStats:
		return b.buildUnlockStats(v)
	case *plannercore.PlanReplayer:
		return b.buildPlanReplayer(v)
	case *plannercore.Traffic:
		return b.buildTraffic(v)
	case *physicalop.PhysicalLimit:
		return b.buildLimit(v)
	case *plannercore.Prepare:
		return b.buildPrepare(v)
	case *physicalop.PhysicalLock:
		return b.buildSelectLock(v)
	case *plannercore.CancelDDLJobs:
		return b.buildCancelDDLJobs(v)
	case *plannercore.PauseDDLJobs:
		return b.buildPauseDDLJobs(v)
	case *plannercore.ResumeDDLJobs:
		return b.buildResumeDDLJobs(v)
	case *plannercore.AlterDDLJob:
		return b.buildAlterDDLJob(v)
	case *plannercore.ShowNextRowID:
		return b.buildShowNextRowID(v)
	case *plannercore.ShowDDL:
		return b.buildShowDDL(v)
	case *physicalop.PhysicalShowDDLJobs:
		return b.buildShowDDLJobs(v)
	case *plannercore.ShowDDLJobQueries:
		return b.buildShowDDLJobQueries(v)
	case *plannercore.ShowDDLJobQueriesWithRange:
		return b.buildShowDDLJobQueriesWithRange(v)
	case *plannercore.ShowSlow:
		return b.buildShowSlow(v)
	case *physicalop.PhysicalShow:
		return b.buildShow(v)
	case *plannercore.Simple:
		return b.buildSimple(v)
	case *plannercore.PhysicalSimpleWrapper:
		return b.buildSimple(&v.Inner)
	case *plannercore.Set:
		return b.buildSet(v)
	case *plannercore.SetConfig:
		return b.buildSetConfig(v)
	case *physicalop.PhysicalSort:
		return b.buildSort(v)
	case *physicalop.PhysicalTopN:
		return b.buildTopN(v)
	case *physicalop.PhysicalUnionAll:
		return b.buildUnionAll(v)
	case *plannercore.Update:
		return b.buildUpdate(v)
	case *physicalop.PhysicalUnionScan:
		return b.buildUnionScanExec(v)
	case *physicalop.PhysicalHashJoin:
		return b.buildHashJoin(v)
	case *physicalop.PhysicalMergeJoin:
		return b.buildMergeJoin(v)
	case *physicalop.PhysicalIndexJoin:
		return b.buildIndexLookUpJoin(v)
	case *plannercore.PhysicalIndexMergeJoin:
		return b.buildIndexLookUpMergeJoin(v)
	case *physicalop.PhysicalIndexHashJoin:
		return b.buildIndexNestedLoopHashJoin(v)
	case *physicalop.PhysicalSelection:
		return b.buildSelection(v)
	case *physicalop.PhysicalHashAgg:
		return b.buildHashAgg(v)
	case *physicalop.PhysicalStreamAgg:
		return b.buildStreamAgg(v)
	case *physicalop.PhysicalProjection:
		return b.buildProjection(v)
	case *physicalop.PhysicalMemTable:
		return b.buildMemTable(v)
	case *physicalop.PhysicalTableDual:
		return b.buildTableDual(v)
	case *physicalop.PhysicalApply:
		return b.buildApply(v)
	case *physicalop.PhysicalMaxOneRow:
		return b.buildMaxOneRow(v)
	case *plannercore.Analyze:
		return b.buildAnalyze(v)
	case *physicalop.PhysicalTableReader:
		return b.buildTableReader(v)
	case *physicalop.PhysicalTableSample:
		return b.buildTableSample(v)
	case *physicalop.PhysicalIndexReader:
		return b.buildIndexReader(v)
	case *plannercore.PhysicalIndexLookUpReader:
		return b.buildIndexLookUpReader(v)
	case *physicalop.PhysicalWindow:
		return b.buildWindow(v)
	case *physicalop.PhysicalShuffle:
		return b.buildShuffle(v)
	case *physicalop.PhysicalShuffleReceiverStub:
		return b.buildShuffleReceiverStub(v)
	case *plannercore.SQLBindPlan:
		return b.buildSQLBindExec(v)
	case *plannercore.SplitRegion:
		return b.buildSplitRegion(v)
	case *plannercore.DistributeTable:
		return b.buildDistributeTable(v)
	case *plannercore.PhysicalIndexMergeReader:
		return b.buildIndexMergeReader(v)
	case *plannercore.SelectInto:
		return b.buildSelectInto(v)
	case *physicalop.PhysicalCTE:
		return b.buildCTE(v)
	case *physicalop.PhysicalCTETable:
		return b.buildCTETableReader(v)
	case *plannercore.CompactTable:
		return b.buildCompactTable(v)
	case *plannercore.AdminShowBDRRole:
		return b.buildAdminShowBDRRole(v)
	case *physicalop.PhysicalExpand:
		return b.buildExpand(v)
	case *plannercore.RecommendIndexPlan:
		return b.buildRecommendIndex(v)
	case *plannercore.WorkloadRepoCreate:
		return b.buildWorkloadRepoCreate(v)
	default:
		if mp, ok := p.(testutil.MockPhysicalPlan); ok {
			return mp.GetExecutor()
		}

		b.err = exeerrors.ErrUnknownPlan.GenWithStack("Unknown Plan %T", p)
		return nil
	}
}

func (b *executorBuilder) buildCancelDDLJobs(v *plannercore.CancelDDLJobs) exec.Executor {
	e := &CancelDDLJobsExec{
		CommandDDLJobsExec: &CommandDDLJobsExec{
			BaseExecutor: exec.NewBaseExecutor(b.ctx, v.Schema(), v.ID()),
			jobIDs:       v.JobIDs,
			execute:      ddl.CancelJobs,
		},
	}
	return e
}

func (b *executorBuilder) buildPauseDDLJobs(v *plannercore.PauseDDLJobs) exec.Executor {
	e := &PauseDDLJobsExec{
		CommandDDLJobsExec: &CommandDDLJobsExec{
			BaseExecutor: exec.NewBaseExecutor(b.ctx, v.Schema(), v.ID()),
			jobIDs:       v.JobIDs,
			execute:      ddl.PauseJobs,
		},
	}
	return e
}

func (b *executorBuilder) buildResumeDDLJobs(v *plannercore.ResumeDDLJobs) exec.Executor {
	e := &ResumeDDLJobsExec{
		CommandDDLJobsExec: &CommandDDLJobsExec{
			BaseExecutor: exec.NewBaseExecutor(b.ctx, v.Schema(), v.ID()),
			jobIDs:       v.JobIDs,
			execute:      ddl.ResumeJobs,
		},
	}
	return e
}

func (b *executorBuilder) buildAlterDDLJob(v *plannercore.AlterDDLJob) exec.Executor {
	e := &AlterDDLJobExec{
		BaseExecutor: exec.NewBaseExecutor(b.ctx, v.Schema(), v.ID()),
		jobID:        v.JobID,
		AlterOpts:    v.Options,
	}
	return e
}

func (b *executorBuilder) buildShowNextRowID(v *plannercore.ShowNextRowID) exec.Executor {
	e := &ShowNextRowIDExec{
		BaseExecutor: exec.NewBaseExecutor(b.ctx, v.Schema(), v.ID()),
		tblName:      v.TableName,
	}
	return e
}

func (b *executorBuilder) buildShowDDL(v *plannercore.ShowDDL) exec.Executor {
	// We get Info here because for Executors that returns result set,
	// next will be called after transaction has been committed.
	// We need the transaction to get Info.
	e := &ShowDDLExec{
		BaseExecutor: exec.NewBaseExecutor(b.ctx, v.Schema(), v.ID()),
	}

	var err error
	ownerManager := domain.GetDomain(e.Ctx()).DDL().OwnerManager()
	ctx, cancel := context.WithTimeout(context.Background(), 3*time.Second)
	e.ddlOwnerID, err = ownerManager.GetOwnerID(ctx)
	cancel()
	if err != nil {
		b.err = err
		return nil
	}

	session, err := e.GetSysSession()
	if err != nil {
		b.err = err
		return nil
	}
	ddlInfo, err := ddl.GetDDLInfoWithNewTxn(session)
	e.ReleaseSysSession(kv.WithInternalSourceType(context.Background(), kv.InternalTxnDDL), session)
	if err != nil {
		b.err = err
		return nil
	}
	e.ddlInfo = ddlInfo
	e.selfID = ownerManager.ID()
	return e
}

func (b *executorBuilder) buildShowDDLJobs(v *physicalop.PhysicalShowDDLJobs) exec.Executor {
	loc := b.ctx.GetSessionVars().Location()
	ddlJobRetriever := DDLJobRetriever{TZLoc: loc}
	e := &ShowDDLJobsExec{
		jobNumber:       int(v.JobNumber),
		is:              b.is,
		BaseExecutor:    exec.NewBaseExecutor(b.ctx, v.Schema(), v.ID()),
		DDLJobRetriever: ddlJobRetriever,
	}
	return e
}

func (b *executorBuilder) buildShowDDLJobQueries(v *plannercore.ShowDDLJobQueries) exec.Executor {
	e := &ShowDDLJobQueriesExec{
		BaseExecutor: exec.NewBaseExecutor(b.ctx, v.Schema(), v.ID()),
		jobIDs:       v.JobIDs,
	}
	return e
}

func (b *executorBuilder) buildShowDDLJobQueriesWithRange(v *plannercore.ShowDDLJobQueriesWithRange) exec.Executor {
	e := &ShowDDLJobQueriesWithRangeExec{
		BaseExecutor: exec.NewBaseExecutor(b.ctx, v.Schema(), v.ID()),
		offset:       v.Offset,
		limit:        v.Limit,
	}
	return e
}

func (b *executorBuilder) buildShowSlow(v *plannercore.ShowSlow) exec.Executor {
	e := &ShowSlowExec{
		BaseExecutor: exec.NewBaseExecutor(b.ctx, v.Schema(), v.ID()),
		ShowSlow:     v.ShowSlow,
	}
	return e
}

// buildIndexLookUpChecker builds check information to IndexLookUpReader.
func buildIndexLookUpChecker(b *executorBuilder, p *plannercore.PhysicalIndexLookUpReader,
	e *IndexLookUpExecutor,
) {
	is := p.IndexPlans[0].(*physicalop.PhysicalIndexScan)
	fullColLen := len(is.Index.Columns) + len(p.CommonHandleCols)
	if !e.isCommonHandle() {
		fullColLen++
	}
	if e.index.Global {
		fullColLen++
	}
	e.dagPB.OutputOffsets = make([]uint32, fullColLen)
	for i := range fullColLen {
		e.dagPB.OutputOffsets[i] = uint32(i)
	}

	ts := p.TablePlans[0].(*physicalop.PhysicalTableScan)
	e.handleIdx = ts.HandleIdx

	e.ranges = ranger.FullRange()

	tps := make([]*types.FieldType, 0, fullColLen)
	for _, col := range is.Columns {
		// tps is used to decode the index, we should use the element type of the array if any.
		tps = append(tps, col.FieldType.ArrayType())
	}

	if !e.isCommonHandle() {
		tps = append(tps, types.NewFieldType(mysql.TypeLonglong))
	}
	if e.index.Global {
		tps = append(tps, types.NewFieldType(mysql.TypeLonglong))
	}

	e.checkIndexValue = &checkIndexValue{idxColTps: tps}

	colNames := make([]string, 0, len(is.IdxCols))
	for i := range is.IdxCols {
		colNames = append(colNames, is.Columns[i].Name.L)
	}
	if cols, missingColOffset := table.FindColumns(e.table.Cols(), colNames, true); missingColOffset >= 0 {
		b.err = plannererrors.ErrUnknownColumn.GenWithStack("Unknown column %s", is.Columns[missingColOffset].Name.O)
	} else {
		e.idxTblCols = cols
	}
}

func (b *executorBuilder) buildCheckTable(v *plannercore.CheckTable) exec.Executor {
	noMVIndexOrPrefixIndexOrColumnarIndex := true
	for _, idx := range v.IndexInfos {
		if idx.MVIndex || idx.IsColumnarIndex() {
			noMVIndexOrPrefixIndexOrColumnarIndex = false
			break
		}
		for _, col := range idx.Columns {
			if col.Length != types.UnspecifiedLength {
				noMVIndexOrPrefixIndexOrColumnarIndex = false
				break
			}
		}
		if !noMVIndexOrPrefixIndexOrColumnarIndex {
			break
		}
	}
	if b.ctx.GetSessionVars().FastCheckTable && noMVIndexOrPrefixIndexOrColumnarIndex {
		e := &FastCheckTableExec{
			BaseExecutor: exec.NewBaseExecutor(b.ctx, v.Schema(), v.ID()),
			dbName:       v.DBName,
			table:        v.Table,
			indexInfos:   v.IndexInfos,
			err:          &atomic.Pointer[error]{},
		}
		return e
	}

	readerExecs := make([]*IndexLookUpExecutor, 0, len(v.IndexLookUpReaders))
	for _, readerPlan := range v.IndexLookUpReaders {
		readerExec, err := buildNoRangeIndexLookUpReader(b, readerPlan)
		if err != nil {
			b.err = errors.Trace(err)
			return nil
		}
		buildIndexLookUpChecker(b, readerPlan, readerExec)

		readerExecs = append(readerExecs, readerExec)
	}

	e := &CheckTableExec{
		BaseExecutor: exec.NewBaseExecutor(b.ctx, v.Schema(), v.ID()),
		dbName:       v.DBName,
		table:        v.Table,
		indexInfos:   v.IndexInfos,
		srcs:         readerExecs,
		exitCh:       make(chan struct{}),
		retCh:        make(chan error, len(readerExecs)),
		checkIndex:   v.CheckIndex,
	}
	return e
}

func buildIdxColsConcatHandleCols(tblInfo *model.TableInfo, indexInfo *model.IndexInfo, hasGenedCol bool) []*model.ColumnInfo {
	var pkCols []*model.IndexColumn
	if tblInfo.IsCommonHandle {
		pkIdx := tables.FindPrimaryIndex(tblInfo)
		pkCols = pkIdx.Columns
	}

	columns := make([]*model.ColumnInfo, 0, len(indexInfo.Columns)+len(pkCols))
	if hasGenedCol {
		columns = tblInfo.Columns
	} else {
		for _, idxCol := range indexInfo.Columns {
			if tblInfo.PKIsHandle && tblInfo.GetPkColInfo().Offset == idxCol.Offset {
				continue
			}
			columns = append(columns, tblInfo.Columns[idxCol.Offset])
		}
	}

	if tblInfo.IsCommonHandle {
		for _, c := range pkCols {
			if model.FindColumnInfo(columns, c.Name.L) == nil {
				columns = append(columns, tblInfo.Columns[c.Offset])
			}
		}
		return columns
	}
	if tblInfo.PKIsHandle {
		columns = append(columns, tblInfo.Columns[tblInfo.GetPkColInfo().Offset])
		return columns
	}
	handleOffset := len(columns)
	handleColsInfo := &model.ColumnInfo{
		ID:     model.ExtraHandleID,
		Name:   model.ExtraHandleName,
		Offset: handleOffset,
	}
	handleColsInfo.FieldType = *types.NewFieldType(mysql.TypeLonglong)
	columns = append(columns, handleColsInfo)
	return columns
}

func (b *executorBuilder) buildRecoverIndex(v *plannercore.RecoverIndex) exec.Executor {
	tblInfo := v.Table.TableInfo
	t, err := b.is.TableByName(context.Background(), v.Table.Schema, tblInfo.Name)
	if err != nil {
		b.err = err
		return nil
	}
	idxName := strings.ToLower(v.IndexName)
	index := tables.GetWritableIndexByName(idxName, t)
	if index == nil {
		b.err = errors.Errorf("secondary index `%v` is not found in table `%v`", v.IndexName, v.Table.Name.O)
		return nil
	}
	var hasGenedCol bool
	for _, iCol := range index.Meta().Columns {
		if tblInfo.Columns[iCol.Offset].IsGenerated() {
			hasGenedCol = true
		}
	}
	cols := buildIdxColsConcatHandleCols(tblInfo, index.Meta(), hasGenedCol)
	e := &RecoverIndexExec{
		BaseExecutor:     exec.NewBaseExecutor(b.ctx, v.Schema(), v.ID()),
		columns:          cols,
		containsGenedCol: hasGenedCol,
		index:            index,
		table:            t,
		physicalID:       t.Meta().ID,
	}
	e.handleCols = buildHandleColsForExec(tblInfo, e.columns)
	return e
}

func buildHandleColsForExec(tblInfo *model.TableInfo, allColInfo []*model.ColumnInfo) plannerutil.HandleCols {
	if !tblInfo.IsCommonHandle {
		extraColPos := len(allColInfo) - 1
		intCol := &expression.Column{
			Index:   extraColPos,
			RetType: types.NewFieldType(mysql.TypeLonglong),
		}
		return plannerutil.NewIntHandleCols(intCol)
	}
	tblCols := make([]*expression.Column, len(tblInfo.Columns))
	for i := range tblInfo.Columns {
		c := tblInfo.Columns[i]
		tblCols[i] = &expression.Column{
			RetType: &c.FieldType,
			ID:      c.ID,
		}
	}
	pkIdx := tables.FindPrimaryIndex(tblInfo)
	for _, c := range pkIdx.Columns {
		for j, colInfo := range allColInfo {
			if colInfo.Name.L == c.Name.L {
				tblCols[c.Offset].Index = j
			}
		}
	}
	return plannerutil.NewCommonHandleCols(tblInfo, pkIdx, tblCols)
}

func (b *executorBuilder) buildCleanupIndex(v *plannercore.CleanupIndex) exec.Executor {
	tblInfo := v.Table.TableInfo
	t, err := b.is.TableByName(context.Background(), v.Table.Schema, tblInfo.Name)
	if err != nil {
		b.err = err
		return nil
	}
	idxName := strings.ToLower(v.IndexName)
	var index table.Index
	for _, idx := range t.Indices() {
		if idx.Meta().State != model.StatePublic {
			continue
		}
		if idxName == idx.Meta().Name.L {
			index = idx
			break
		}
	}

	if index == nil {
		b.err = errors.Errorf("secondary index `%v` is not found in table `%v`", v.IndexName, v.Table.Name.O)
		return nil
	}
	if index.Meta().IsColumnarIndex() {
		b.err = errors.Errorf("columnar index `%v` is not supported for cleanup index", v.IndexName)
		return nil
	}
	e := &CleanupIndexExec{
		BaseExecutor: exec.NewBaseExecutor(b.ctx, v.Schema(), v.ID()),
		columns:      buildIdxColsConcatHandleCols(tblInfo, index.Meta(), false),
		index:        index,
		table:        t,
		physicalID:   t.Meta().ID,
		batchSize:    20000,
	}
	e.handleCols = buildHandleColsForExec(tblInfo, e.columns)
	if e.index.Meta().Global {
		e.columns = append(e.columns, model.NewExtraPhysTblIDColInfo())
	}
	return e
}

func (b *executorBuilder) buildCheckIndexRange(v *plannercore.CheckIndexRange) exec.Executor {
	tb, err := b.is.TableByName(context.Background(), v.Table.Schema, v.Table.Name)
	if err != nil {
		b.err = err
		return nil
	}
	e := &CheckIndexRangeExec{
		BaseExecutor: exec.NewBaseExecutor(b.ctx, v.Schema(), v.ID()),
		handleRanges: v.HandleRanges,
		table:        tb.Meta(),
		is:           b.is,
	}
	idxName := strings.ToLower(v.IndexName)
	for _, idx := range tb.Indices() {
		if idx.Meta().Name.L == idxName {
			e.index = idx.Meta()
			e.startKey = make([]types.Datum, len(e.index.Columns))
			break
		}
	}
	return e
}

func (b *executorBuilder) buildChecksumTable(v *plannercore.ChecksumTable) exec.Executor {
	e := &ChecksumTableExec{
		BaseExecutor: exec.NewBaseExecutor(b.ctx, v.Schema(), v.ID()),
		tables:       make(map[int64]*checksumContext),
		done:         false,
	}
	startTs, err := b.getSnapshotTS()
	if err != nil {
		b.err = err
		return nil
	}
	for _, t := range v.Tables {
		e.tables[t.TableInfo.ID] = newChecksumContext(t.DBInfo, t.TableInfo, startTs)
	}
	return e
}

func (b *executorBuilder) buildReloadExprPushdownBlacklist(_ *plannercore.ReloadExprPushdownBlacklist) exec.Executor {
	base := exec.NewBaseExecutor(b.ctx, nil, 0)
	return &ReloadExprPushdownBlacklistExec{base}
}

func (b *executorBuilder) buildReloadOptRuleBlacklist(_ *plannercore.ReloadOptRuleBlacklist) exec.Executor {
	base := exec.NewBaseExecutor(b.ctx, nil, 0)
	return &ReloadOptRuleBlacklistExec{BaseExecutor: base}
}

func (b *executorBuilder) buildAdminPlugins(v *plannercore.AdminPlugins) exec.Executor {
	base := exec.NewBaseExecutor(b.ctx, nil, 0)
	return &AdminPluginsExec{BaseExecutor: base, Action: v.Action, Plugins: v.Plugins}
}

func (b *executorBuilder) buildDeallocate(v *plannercore.Deallocate) exec.Executor {
	base := exec.NewBaseExecutor(b.ctx, nil, v.ID())
	base.SetInitCap(chunk.ZeroCapacity)
	e := &DeallocateExec{
		BaseExecutor: base,
		Name:         v.Name,
	}
	return e
}

func (b *executorBuilder) buildSelectLock(v *physicalop.PhysicalLock) exec.Executor {
	if !b.inSelectLockStmt {
		b.inSelectLockStmt = true
		defer func() { b.inSelectLockStmt = false }()
	}
	if b.err = b.updateForUpdateTS(); b.err != nil {
		return nil
	}

	src := b.build(v.Children()[0])
	if b.err != nil {
		return nil
	}
	if !b.ctx.GetSessionVars().PessimisticLockEligible() {
		// Locking of rows for update using SELECT FOR UPDATE only applies when autocommit
		// is disabled (either by beginning transaction with START TRANSACTION or by setting
		// autocommit to 0. If autocommit is enabled, the rows matching the specification are not locked.
		// See https://dev.mysql.com/doc/refman/5.7/en/innodb-locking-reads.html
		return src
	}
	// If the `PhysicalLock` is not ignored by the above logic, set the `hasLock` flag.
	b.hasLock = true
	e := &SelectLockExec{
		BaseExecutor:       exec.NewBaseExecutor(b.ctx, v.Schema(), v.ID(), src),
		Lock:               v.Lock,
		tblID2Handle:       v.TblID2Handle,
		tblID2PhysTblIDCol: v.TblID2PhysTblIDCol,
	}

	// filter out temporary tables because they do not store any record in tikv and should not write any lock
	is := e.Ctx().GetInfoSchema().(infoschema.InfoSchema)
	for tblID := range e.tblID2Handle {
		tblInfo, ok := is.TableByID(context.Background(), tblID)
		if !ok {
			b.err = errors.Errorf("Can not get table %d", tblID)
		}

		if tblInfo.Meta().TempTableType != model.TempTableNone {
			delete(e.tblID2Handle, tblID)
		}
	}

	return e
}

func (b *executorBuilder) buildLimit(v *physicalop.PhysicalLimit) exec.Executor {
	childExec := b.build(v.Children()[0])
	if b.err != nil {
		return nil
	}
	n := int(min(v.Count, uint64(b.ctx.GetSessionVars().MaxChunkSize)))
	base := exec.NewBaseExecutor(b.ctx, v.Schema(), v.ID(), childExec)
	base.SetInitCap(n)
	e := &LimitExec{
		BaseExecutor: base,
		begin:        v.Offset,
		end:          v.Offset + v.Count,
	}

	childSchemaLen := v.Children()[0].Schema().Len()
	childUsedSchema := markChildrenUsedCols(v.Schema().Columns, v.Children()[0].Schema())[0]
	e.columnIdxsUsedByChild = make([]int, 0, len(childUsedSchema))
	e.columnIdxsUsedByChild = append(e.columnIdxsUsedByChild, childUsedSchema...)
	if len(e.columnIdxsUsedByChild) == childSchemaLen {
		e.columnIdxsUsedByChild = nil // indicates that all columns are used. LimitExec will improve performance for this condition.
	} else {
		// construct a project evaluator to do the inline projection
		e.columnSwapHelper = chunk.NewColumnSwapHelper(e.columnIdxsUsedByChild)
	}
	return e
}

func (b *executorBuilder) buildPrepare(v *plannercore.Prepare) exec.Executor {
	base := exec.NewBaseExecutor(b.ctx, v.Schema(), v.ID())
	base.SetInitCap(chunk.ZeroCapacity)
	return &PrepareExec{
		BaseExecutor: base,
		name:         v.Name,
		sqlText:      v.SQLText,
	}
}

func (b *executorBuilder) buildExecute(v *plannercore.Execute) exec.Executor {
	e := &ExecuteExec{
		BaseExecutor: exec.NewBaseExecutor(b.ctx, v.Schema(), v.ID()),
		is:           b.is,
		name:         v.Name,
		usingVars:    v.Params,
		stmt:         v.Stmt,
		plan:         v.Plan,
		outputNames:  v.OutputNames(),
	}

	failpoint.Inject("assertExecutePrepareStatementStalenessOption", func(val failpoint.Value) {
		vs := strings.Split(val.(string), "_")
		assertTS, assertReadReplicaScope := vs[0], vs[1]
		staleread.AssertStmtStaleness(b.ctx, true)
		ts, err := sessiontxn.GetTxnManager(b.ctx).GetStmtReadTS()
		if err != nil {
			panic(e)
		}

		if strconv.FormatUint(ts, 10) != assertTS ||
			assertReadReplicaScope != b.readReplicaScope {
			panic("execute prepare statement have wrong staleness option")
		}
	})

	return e
}

func (b *executorBuilder) buildShow(v *physicalop.PhysicalShow) exec.Executor {
	e := &ShowExec{
		BaseExecutor:          exec.NewBaseExecutor(b.ctx, v.Schema(), v.ID()),
		Tp:                    v.Tp,
		CountWarningsOrErrors: v.CountWarningsOrErrors,
		DBName:                ast.NewCIStr(v.DBName),
		Table:                 v.Table,
		Partition:             v.Partition,
		Column:                v.Column,
		IndexName:             v.IndexName,
		ResourceGroupName:     ast.NewCIStr(v.ResourceGroupName),
		Flag:                  v.Flag,
		Roles:                 v.Roles,
		User:                  v.User,
		is:                    b.is,
		Full:                  v.Full,
		IfNotExists:           v.IfNotExists,
		GlobalScope:           v.GlobalScope,
		Extended:              v.Extended,
		Extractor:             v.Extractor,
		ImportJobID:           v.ImportJobID,
		DistributionJobID:     v.DistributionJobID,
		ImportGroupKey:        v.ImportGroupKey,
	}
	if e.Tp == ast.ShowMasterStatus || e.Tp == ast.ShowBinlogStatus {
		// show master status need start ts.
		if _, err := e.Ctx().Txn(true); err != nil {
			b.err = err
		}
	}
	return e
}

func (b *executorBuilder) buildSimple(v *plannercore.Simple) exec.Executor {
	switch s := v.Statement.(type) {
	case *ast.GrantStmt:
		return b.buildGrant(s)
	case *ast.RevokeStmt:
		return b.buildRevoke(s)
	case *ast.BRIEStmt:
		return b.buildBRIE(s, v.Schema())
	case *ast.CreateUserStmt, *ast.AlterUserStmt:
		var lockOptions []*ast.PasswordOrLockOption
		if b.Ti.AccountLockTelemetry == nil {
			b.Ti.AccountLockTelemetry = &AccountLockTelemetryInfo{}
		}
		b.Ti.AccountLockTelemetry.CreateOrAlterUser++
		if stmt, ok := v.Statement.(*ast.CreateUserStmt); ok {
			lockOptions = stmt.PasswordOrLockOptions
		} else if stmt, ok := v.Statement.(*ast.AlterUserStmt); ok {
			lockOptions = stmt.PasswordOrLockOptions
		}
		if len(lockOptions) > 0 {
			// Multiple lock options are supported for the parser, but only the last one option takes effect.
			for i := len(lockOptions) - 1; i >= 0; i-- {
				if lockOptions[i].Type == ast.Lock {
					b.Ti.AccountLockTelemetry.LockUser++
					break
				} else if lockOptions[i].Type == ast.Unlock {
					b.Ti.AccountLockTelemetry.UnlockUser++
					break
				}
			}
		}
	case *ast.CalibrateResourceStmt:
		return &calibrateresource.Executor{
			BaseExecutor: exec.NewBaseExecutor(b.ctx, v.Schema(), 0),
			WorkloadType: s.Tp,
			OptionList:   s.DynamicCalibrateResourceOptionList,
		}
	case *ast.AddQueryWatchStmt:
		return &querywatch.AddExecutor{
			BaseExecutor:         exec.NewBaseExecutor(b.ctx, v.Schema(), 0),
			QueryWatchOptionList: s.QueryWatchOptionList,
		}
	case *ast.ImportIntoActionStmt:
		return &ImportIntoActionExec{
			BaseExecutor: exec.NewBaseExecutor(b.ctx, nil, 0),
			tp:           s.Tp,
			jobID:        s.JobID,
		}
	case *ast.CancelDistributionJobStmt:
		return &CancelDistributionJobExec{
			BaseExecutor: exec.NewBaseExecutor(b.ctx, nil, 0),
			jobID:        uint64(s.JobID),
		}
	}
	base := exec.NewBaseExecutor(b.ctx, v.Schema(), v.ID())
	base.SetInitCap(chunk.ZeroCapacity)
	e := &SimpleExec{
		BaseExecutor:    base,
		Statement:       v.Statement,
		ResolveCtx:      v.ResolveCtx,
		IsFromRemote:    v.IsFromRemote,
		is:              b.is,
		staleTxnStartTS: v.StaleTxnStartTS,
	}
	return e
}

func (b *executorBuilder) buildSet(v *plannercore.Set) exec.Executor {
	base := exec.NewBaseExecutor(b.ctx, v.Schema(), v.ID())
	base.SetInitCap(chunk.ZeroCapacity)
	e := &SetExecutor{
		BaseExecutor: base,
		vars:         v.VarAssigns,
	}
	return e
}

func (b *executorBuilder) buildSetConfig(v *plannercore.SetConfig) exec.Executor {
	return &SetConfigExec{
		BaseExecutor: exec.NewBaseExecutor(b.ctx, v.Schema(), v.ID()),
		p:            v,
	}
}

func (b *executorBuilder) buildInsert(v *plannercore.Insert) exec.Executor {
	b.inInsertStmt = true
	if b.err = b.updateForUpdateTS(); b.err != nil {
		return nil
	}

	selectExec := b.build(v.SelectPlan)
	if b.err != nil {
		return nil
	}
	var children []exec.Executor
	if selectExec != nil {
		children = append(children, selectExec)
	}
	baseExec := exec.NewBaseExecutor(b.ctx, nil, v.ID(), children...)
	baseExec.SetInitCap(chunk.ZeroCapacity)

	ivs := &InsertValues{
		BaseExecutor:              baseExec,
		Table:                     v.Table,
		Columns:                   v.Columns,
		Lists:                     v.Lists,
		GenExprs:                  v.GenCols.Exprs,
		allAssignmentsAreConstant: v.AllAssignmentsAreConstant,
		hasRefCols:                v.NeedFillDefaultValue,
		SelectExec:                selectExec,
		rowLen:                    v.RowLen,
		ignoreErr:                 v.IgnoreErr,
	}
	err := ivs.initInsertColumns()
	if err != nil {
		b.err = err
		return nil
	}
	ivs.fkChecks, b.err = buildFKCheckExecs(b.ctx, ivs.Table, v.FKChecks)
	if b.err != nil {
		return nil
	}
	ivs.fkCascades, b.err = b.buildFKCascadeExecs(ivs.Table, v.FKCascades)
	if b.err != nil {
		return nil
	}

	if v.IsReplace {
		return b.buildReplace(ivs)
	}
	insert := &InsertExec{
		InsertValues: ivs,
		OnDuplicate:  append(v.OnDuplicate, v.GenCols.OnDuplicates...),
	}
	return insert
}

func (b *executorBuilder) buildImportInto(v *plannercore.ImportInto) exec.Executor {
	// see planBuilder.buildImportInto for detail why we use the latest schema here.
	latestIS := b.ctx.GetLatestInfoSchema().(infoschema.InfoSchema)
	tbl, ok := latestIS.TableByID(context.Background(), v.Table.TableInfo.ID)
	if !ok {
		b.err = errors.Errorf("Can not get table %d", v.Table.TableInfo.ID)
		return nil
	}
	if !tbl.Meta().IsBaseTable() {
		b.err = plannererrors.ErrNonUpdatableTable.GenWithStackByArgs(tbl.Meta().Name.O, "IMPORT")
		return nil
	}

	var (
		selectExec exec.Executor
		children   []exec.Executor
	)
	if v.SelectPlan != nil {
		selectExec = b.build(v.SelectPlan)
		if b.err != nil {
			return nil
		}
		children = append(children, selectExec)
	}
	base := exec.NewBaseExecutor(b.ctx, v.Schema(), v.ID(), children...)
	executor, err := newImportIntoExec(base, selectExec, b.ctx, v, tbl)
	if err != nil {
		b.err = err
		return nil
	}

	return executor
}

func (b *executorBuilder) buildLoadData(v *plannercore.LoadData) exec.Executor {
	tbl, ok := b.is.TableByID(context.Background(), v.Table.TableInfo.ID)
	if !ok {
		b.err = errors.Errorf("Can not get table %d", v.Table.TableInfo.ID)
		return nil
	}
	if !tbl.Meta().IsBaseTable() {
		b.err = plannererrors.ErrNonUpdatableTable.GenWithStackByArgs(tbl.Meta().Name.O, "LOAD")
		return nil
	}

	base := exec.NewBaseExecutor(b.ctx, v.Schema(), v.ID())
	worker, err := NewLoadDataWorker(b.ctx, v, tbl)
	if err != nil {
		b.err = err
		return nil
	}

	return &LoadDataExec{
		BaseExecutor:   base,
		loadDataWorker: worker,
		FileLocRef:     v.FileLocRef,
	}
}

func (b *executorBuilder) buildLoadStats(v *plannercore.LoadStats) exec.Executor {
	e := &LoadStatsExec{
		BaseExecutor: exec.NewBaseExecutor(b.ctx, nil, v.ID()),
		info:         &LoadStatsInfo{v.Path, b.ctx},
	}
	return e
}

func (b *executorBuilder) buildLockStats(v *plannercore.LockStats) exec.Executor {
	e := &lockstats.LockExec{
		BaseExecutor: exec.NewBaseExecutor(b.ctx, nil, v.ID()),
		Tables:       v.Tables,
	}
	return e
}

func (b *executorBuilder) buildUnlockStats(v *plannercore.UnlockStats) exec.Executor {
	e := &lockstats.UnlockExec{
		BaseExecutor: exec.NewBaseExecutor(b.ctx, nil, v.ID()),
		Tables:       v.Tables,
	}
	return e
}

func (b *executorBuilder) buildPlanReplayer(v *plannercore.PlanReplayer) exec.Executor {
	if v.Load {
		e := &PlanReplayerLoadExec{
			BaseExecutor: exec.NewBaseExecutor(b.ctx, nil, v.ID()),
			info:         &PlanReplayerLoadInfo{Path: v.File, Ctx: b.ctx},
		}
		return e
	}
	if v.Capture {
		e := &PlanReplayerExec{
			BaseExecutor: exec.NewBaseExecutor(b.ctx, nil, v.ID()),
			CaptureInfo: &PlanReplayerCaptureInfo{
				SQLDigest:  v.SQLDigest,
				PlanDigest: v.PlanDigest,
			},
		}
		return e
	}
	if v.Remove {
		e := &PlanReplayerExec{
			BaseExecutor: exec.NewBaseExecutor(b.ctx, nil, v.ID()),
			CaptureInfo: &PlanReplayerCaptureInfo{
				SQLDigest:  v.SQLDigest,
				PlanDigest: v.PlanDigest,
				Remove:     true,
			},
		}
		return e
	}

	e := &PlanReplayerExec{
		BaseExecutor: exec.NewBaseExecutor(b.ctx, v.Schema(), v.ID()),
		DumpInfo: &PlanReplayerDumpInfo{
			Analyze:           v.Analyze,
			Path:              v.File,
			ctx:               b.ctx,
			HistoricalStatsTS: v.HistoricalStatsTS,
		},
	}
	if v.ExecStmt != nil {
		e.DumpInfo.ExecStmts = []ast.StmtNode{v.ExecStmt}
	} else {
		e.BaseExecutor = exec.NewBaseExecutor(b.ctx, nil, v.ID())
	}
	return e
}

func (b *executorBuilder) buildTraffic(traffic *plannercore.Traffic) exec.Executor {
	switch traffic.OpType {
	case ast.TrafficOpCapture:
		exec := &TrafficCaptureExec{
			BaseExecutor: exec.NewBaseExecutor(b.ctx, traffic.Schema(), traffic.ID()),
			Args: map[string]string{
				"output": traffic.Dir,
			},
		}
		for _, option := range traffic.Options {
			switch option.OptionType {
			case ast.TrafficOptionDuration:
				exec.Args["duration"] = option.StrValue
			case ast.TrafficOptionEncryptionMethod:
				exec.Args["encrypt-method"] = option.StrValue
			case ast.TrafficOptionCompress:
				exec.Args["compress"] = strconv.FormatBool(option.BoolValue)
			}
		}
		return exec
	case ast.TrafficOpReplay:
		exec := &TrafficReplayExec{
			BaseExecutor: exec.NewBaseExecutor(b.ctx, traffic.Schema(), traffic.ID()),
			Args: map[string]string{
				"input": traffic.Dir,
			},
		}
		for _, option := range traffic.Options {
			switch option.OptionType {
			case ast.TrafficOptionUsername:
				exec.Args["username"] = option.StrValue
			case ast.TrafficOptionPassword:
				exec.Args["password"] = option.StrValue
			case ast.TrafficOptionSpeed:
				if v := option.FloatValue.GetValue(); v != nil {
					if dec, ok := v.(*types.MyDecimal); ok {
						exec.Args["speed"] = dec.String()
					}
				}
			case ast.TrafficOptionReadOnly:
				exec.Args["readonly"] = strconv.FormatBool(option.BoolValue)
			}
		}
		return exec
	case ast.TrafficOpCancel:
		return &TrafficCancelExec{
			BaseExecutor: exec.NewBaseExecutor(b.ctx, traffic.Schema(), traffic.ID()),
		}
	case ast.TrafficOpShow:
		return &TrafficShowExec{
			BaseExecutor: exec.NewBaseExecutor(b.ctx, traffic.Schema(), traffic.ID()),
		}
	}
	// impossible here
	return nil
}

func (*executorBuilder) buildReplace(vals *InsertValues) exec.Executor {
	replaceExec := &ReplaceExec{
		InsertValues: vals,
	}
	return replaceExec
}

func (b *executorBuilder) buildGrant(grant *ast.GrantStmt) exec.Executor {
	e := &GrantExec{
		BaseExecutor:          exec.NewBaseExecutor(b.ctx, nil, 0),
		Privs:                 grant.Privs,
		ObjectType:            grant.ObjectType,
		Level:                 grant.Level,
		Users:                 grant.Users,
		WithGrant:             grant.WithGrant,
		AuthTokenOrTLSOptions: grant.AuthTokenOrTLSOptions,
		is:                    b.is,
	}
	return e
}

func (b *executorBuilder) buildRevoke(revoke *ast.RevokeStmt) exec.Executor {
	e := &RevokeExec{
		BaseExecutor: exec.NewBaseExecutor(b.ctx, nil, 0),
		ctx:          b.ctx,
		Privs:        revoke.Privs,
		ObjectType:   revoke.ObjectType,
		Level:        revoke.Level,
		Users:        revoke.Users,
		is:           b.is,
	}
	return e
}

func (b *executorBuilder) setTelemetryInfo(v *plannercore.DDL) {
	if v == nil || b.Ti == nil {
		return
	}
	switch s := v.Statement.(type) {
	case *ast.AlterTableStmt:
		if len(s.Specs) > 1 {
			b.Ti.UseMultiSchemaChange = true
		}
		for _, spec := range s.Specs {
			switch spec.Tp {
			case ast.AlterTableDropFirstPartition:
				if b.Ti.PartitionTelemetry == nil {
					b.Ti.PartitionTelemetry = &PartitionTelemetryInfo{}
				}
				b.Ti.PartitionTelemetry.UseDropIntervalPartition = true
			case ast.AlterTableAddLastPartition:
				if b.Ti.PartitionTelemetry == nil {
					b.Ti.PartitionTelemetry = &PartitionTelemetryInfo{}
				}
				b.Ti.PartitionTelemetry.UseAddIntervalPartition = true
			case ast.AlterTableExchangePartition:
				b.Ti.UseExchangePartition = true
			case ast.AlterTableReorganizePartition:
				if b.Ti.PartitionTelemetry == nil {
					b.Ti.PartitionTelemetry = &PartitionTelemetryInfo{}
				}
				b.Ti.PartitionTelemetry.UseReorganizePartition = true
			}
		}
	case *ast.CreateTableStmt:
		if s.Partition == nil {
			break
		}

		p := s.Partition
		if b.Ti.PartitionTelemetry == nil {
			b.Ti.PartitionTelemetry = &PartitionTelemetryInfo{}
		}
		b.Ti.PartitionTelemetry.TablePartitionMaxPartitionsNum = max(p.Num, uint64(len(p.Definitions)))
		b.Ti.PartitionTelemetry.UseTablePartition = true

		switch p.Tp {
		case ast.PartitionTypeRange:
			if p.Sub == nil {
				if len(p.ColumnNames) > 0 {
					b.Ti.PartitionTelemetry.UseTablePartitionRangeColumns = true
					if len(p.ColumnNames) > 1 {
						b.Ti.PartitionTelemetry.UseTablePartitionRangeColumnsGt1 = true
					}
					if len(p.ColumnNames) > 2 {
						b.Ti.PartitionTelemetry.UseTablePartitionRangeColumnsGt2 = true
					}
					if len(p.ColumnNames) > 3 {
						b.Ti.PartitionTelemetry.UseTablePartitionRangeColumnsGt3 = true
					}
				} else {
					b.Ti.PartitionTelemetry.UseTablePartitionRange = true
				}
				if p.Interval != nil {
					b.Ti.PartitionTelemetry.UseCreateIntervalPartition = true
				}
			}
		case ast.PartitionTypeHash:
			if p.Sub == nil {
				b.Ti.PartitionTelemetry.UseTablePartitionHash = true
			}
		case ast.PartitionTypeList:
			if p.Sub == nil {
				if len(p.ColumnNames) > 0 {
					b.Ti.PartitionTelemetry.UseTablePartitionListColumns = true
				} else {
					b.Ti.PartitionTelemetry.UseTablePartitionList = true
				}
			}
		}
	case *ast.FlashBackToTimestampStmt:
		b.Ti.UseFlashbackToCluster = true
	}
}

func (b *executorBuilder) buildDDL(v *plannercore.DDL) exec.Executor {
	b.setTelemetryInfo(v)

	e := &DDLExec{
		BaseExecutor: exec.NewBaseExecutor(b.ctx, v.Schema(), v.ID()),
		ddlExecutor:  domain.GetDomain(b.ctx).DDLExecutor(),
		stmt:         v.Statement,
		is:           b.is,
		tempTableDDL: temptable.GetTemporaryTableDDL(b.ctx),
	}
	return e
}

// buildTrace builds a TraceExec for future executing. This method will be called
// at build().
func (b *executorBuilder) buildTrace(v *plannercore.Trace) exec.Executor {
	t := &TraceExec{
		BaseExecutor: exec.NewBaseExecutor(b.ctx, v.Schema(), v.ID()),
		stmtNode:     v.StmtNode,
		resolveCtx:   v.ResolveCtx,
		builder:      b,
		format:       v.Format,

		optimizerTrace:       v.OptimizerTrace,
		optimizerTraceTarget: v.OptimizerTraceTarget,
	}
	if t.format == plannercore.TraceFormatLog && !t.optimizerTrace {
		return &sortexec.SortExec{
			BaseExecutor: exec.NewBaseExecutor(b.ctx, v.Schema(), v.ID(), t),
			ByItems: []*plannerutil.ByItems{
				{Expr: &expression.Column{
					Index:   0,
					RetType: types.NewFieldType(mysql.TypeTimestamp),
				}},
			},
			ExecSchema: v.Schema(),
		}
	}
	return t
}

// buildExplain builds a explain executor. `e.rows` collects final result to `ExplainExec`.
func (b *executorBuilder) buildExplain(v *plannercore.Explain) exec.Executor {
	explainExec := &ExplainExec{
		BaseExecutor: exec.NewBaseExecutor(b.ctx, v.Schema(), v.ID()),
		explain:      v,
	}
	if v.Analyze {
		if b.ctx.GetSessionVars().StmtCtx.RuntimeStatsColl == nil {
			b.ctx.GetSessionVars().StmtCtx.RuntimeStatsColl = execdetails.NewRuntimeStatsColl(nil)
		}
	}
	// Needs to build the target plan, even if not executing it
	// to get partition pruning.
	explainExec.analyzeExec = b.build(v.TargetPlan)
	return explainExec
}

func (b *executorBuilder) buildSelectInto(v *plannercore.SelectInto) exec.Executor {
	child := b.build(v.TargetPlan)
	if b.err != nil {
		return nil
	}
	return &SelectIntoExec{
		BaseExecutor:   exec.NewBaseExecutor(b.ctx, v.Schema(), v.ID(), child),
		intoOpt:        v.IntoOpt,
		LineFieldsInfo: v.LineFieldsInfo,
	}
}

func (b *executorBuilder) buildUnionScanExec(v *physicalop.PhysicalUnionScan) exec.Executor {
	oriEncounterUnionScan := b.encounterUnionScan
	b.encounterUnionScan = true
	defer func() {
		b.encounterUnionScan = oriEncounterUnionScan
	}()
	reader := b.build(v.Children()[0])
	if b.err != nil {
		return nil
	}

	return b.buildUnionScanFromReader(reader, v)
}

// buildUnionScanFromReader builds union scan executor from child executor.
// Note that this function may be called by inner workers of index lookup join concurrently.
// Be careful to avoid data race.
func (b *executorBuilder) buildUnionScanFromReader(reader exec.Executor, v *physicalop.PhysicalUnionScan) exec.Executor {
	// If reader is union, it means a partition table and we should transfer as above.
	if x, ok := reader.(*unionexec.UnionExec); ok {
		for i, child := range x.AllChildren() {
			x.SetChildren(i, b.buildUnionScanFromReader(child, v))
			if b.err != nil {
				return nil
			}
		}
		return x
	}
	us := &UnionScanExec{BaseExecutor: exec.NewBaseExecutor(b.ctx, v.Schema(), v.ID(), reader)}
	// Get the handle column index of the below Plan.
	us.handleCols = v.HandleCols
	us.mutableRow = chunk.MutRowFromTypes(exec.RetTypes(us))

	// If the push-downed condition contains virtual column, we may build a selection upon reader
	originReader := reader
	if sel, ok := reader.(*SelectionExec); ok {
		reader = sel.Children(0)
	}

	us.collators = make([]collate.Collator, 0, len(us.columns))
	for _, tp := range exec.RetTypes(us) {
		us.collators = append(us.collators, collate.GetCollator(tp.GetCollate()))
	}

	startTS, err := b.getSnapshotTS()
	sessionVars := b.ctx.GetSessionVars()
	if err != nil {
		b.err = err
		return nil
	}

	switch x := reader.(type) {
	case *MPPGather:
		us.desc = false
		us.keepOrder = false
		us.conditions, us.conditionsWithVirCol = physicalop.SplitSelCondsWithVirtualColumn(v.Conditions)
		us.columns = x.columns
		us.table = x.table
		us.virtualColumnIndex = x.virtualColumnIndex
		us.handleCachedTable(b, x, sessionVars, startTS)
	case *TableReaderExecutor:
		us.desc = x.desc
		us.keepOrder = x.keepOrder
		us.conditions, us.conditionsWithVirCol = physicalop.SplitSelCondsWithVirtualColumn(v.Conditions)
		us.columns = x.columns
		us.table = x.table
		us.virtualColumnIndex = x.virtualColumnIndex
		us.handleCachedTable(b, x, sessionVars, startTS)
	case *IndexReaderExecutor:
		us.desc = x.desc
		us.keepOrder = x.keepOrder
		for _, ic := range x.index.Columns {
			for i, col := range x.columns {
				if col.Name.L == ic.Name.L {
					us.usedIndex = append(us.usedIndex, i)
					break
				}
			}
		}
		us.conditions, us.conditionsWithVirCol = physicalop.SplitSelCondsWithVirtualColumn(v.Conditions)
		us.columns = x.columns
		us.partitionIDMap = x.partitionIDMap
		us.table = x.table
		us.handleCachedTable(b, x, sessionVars, startTS)
	case *IndexLookUpExecutor:
		us.desc = x.desc
		us.keepOrder = x.keepOrder
		for _, ic := range x.index.Columns {
			for i, col := range x.columns {
				if col.Name.L == ic.Name.L {
					us.usedIndex = append(us.usedIndex, i)
					break
				}
			}
		}
		us.conditions, us.conditionsWithVirCol = physicalop.SplitSelCondsWithVirtualColumn(v.Conditions)
		us.columns = x.columns
		us.table = x.table
		us.partitionIDMap = x.partitionIDMap
		us.virtualColumnIndex = buildVirtualColumnIndex(us.Schema(), us.columns)
		us.handleCachedTable(b, x, sessionVars, startTS)
	case *IndexMergeReaderExecutor:
		if len(x.byItems) != 0 {
			us.keepOrder = x.keepOrder
			us.desc = x.byItems[0].Desc
			for _, item := range x.byItems {
				c, ok := item.Expr.(*expression.Column)
				if !ok {
					b.err = errors.Errorf("Not support non-column in orderBy pushed down")
					return nil
				}
				for i, col := range x.columns {
					if col.ID == c.ID {
						us.usedIndex = append(us.usedIndex, i)
						break
					}
				}
			}
		}
		us.partitionIDMap = x.partitionIDMap
		us.conditions, us.conditionsWithVirCol = physicalop.SplitSelCondsWithVirtualColumn(v.Conditions)
		us.columns = x.columns
		us.table = x.table
		us.virtualColumnIndex = buildVirtualColumnIndex(us.Schema(), us.columns)
	case *PointGetExecutor, *BatchPointGetExec,
		// PointGet and BatchPoint can handle virtual columns and dirty txn data themselves.
		// If TableDual, the result must be empty, so we can skip UnionScan and use TableDual directly here.
		// TableSample only supports sampling from disk, don't need to consider in-memory txn data for simplicity.
		*TableDualExec,
		*TableSampleExecutor:
		return originReader
	default:
		// TODO: consider more operators like Projection.
		b.err = errors.NewNoStackErrorf("unexpected operator %T under UnionScan", reader)
		return nil
	}
	return us
}

type bypassDataSourceExecutor interface {
	dataSourceExecutor
	setDummy()
}

func (us *UnionScanExec) handleCachedTable(b *executorBuilder, x bypassDataSourceExecutor, vars *variable.SessionVars, startTS uint64) {
	tbl := x.Table()
	if tbl.Meta().TableCacheStatusType == model.TableCacheStatusEnable {
		cachedTable := tbl.(table.CachedTable)
		// Determine whether the cache can be used.
		leaseDuration := time.Duration(vardef.TableCacheLease.Load()) * time.Second
		cacheData, loading := cachedTable.TryReadFromCache(startTS, leaseDuration)
		if cacheData != nil {
			vars.StmtCtx.ReadFromTableCache = true
			x.setDummy()
			us.cacheTable = cacheData
		} else if loading {
			return
		} else if !b.inUpdateStmt && !b.inDeleteStmt && !b.inInsertStmt && !vars.StmtCtx.InExplainStmt {
			store := b.ctx.GetStore()
			cachedTable.UpdateLockForRead(context.Background(), store, startTS, leaseDuration)
		}
	}
}

// buildMergeJoin builds MergeJoinExec executor.
func (b *executorBuilder) buildMergeJoin(v *physicalop.PhysicalMergeJoin) exec.Executor {
	leftExec := b.build(v.Children()[0])
	if b.err != nil {
		return nil
	}

	rightExec := b.build(v.Children()[1])
	if b.err != nil {
		return nil
	}

	defaultValues := v.DefaultValues
	if defaultValues == nil {
		if v.JoinType == logicalop.RightOuterJoin {
			defaultValues = make([]types.Datum, leftExec.Schema().Len())
		} else {
			defaultValues = make([]types.Datum, rightExec.Schema().Len())
		}
	}

	colsFromChildren := v.Schema().Columns
	if v.JoinType == logicalop.LeftOuterSemiJoin || v.JoinType == logicalop.AntiLeftOuterSemiJoin {
		colsFromChildren = colsFromChildren[:len(colsFromChildren)-1]
	}

	e := &join.MergeJoinExec{
		StmtCtx:      b.ctx.GetSessionVars().StmtCtx,
		BaseExecutor: exec.NewBaseExecutor(b.ctx, v.Schema(), v.ID(), leftExec, rightExec),
		CompareFuncs: v.CompareFuncs,
		Joiner: join.NewJoiner(
			b.ctx,
			v.JoinType,
			v.JoinType == logicalop.RightOuterJoin,
			defaultValues,
			v.OtherConditions,
			exec.RetTypes(leftExec),
			exec.RetTypes(rightExec),
			markChildrenUsedCols(colsFromChildren, v.Children()[0].Schema(), v.Children()[1].Schema()),
			false,
		),
		IsOuterJoin: v.JoinType.IsOuterJoin(),
		Desc:        v.Desc,
	}

	leftTable := &join.MergeJoinTable{
		ChildIndex: 0,
		JoinKeys:   v.LeftJoinKeys,
		Filters:    v.LeftConditions,
	}
	rightTable := &join.MergeJoinTable{
		ChildIndex: 1,
		JoinKeys:   v.RightJoinKeys,
		Filters:    v.RightConditions,
	}

	if v.JoinType == logicalop.RightOuterJoin {
		e.InnerTable = leftTable
		e.OuterTable = rightTable
	} else {
		e.InnerTable = rightTable
		e.OuterTable = leftTable
	}
	e.InnerTable.IsInner = true

	// optimizer should guarantee that filters on inner table are pushed down
	// to tikv or extracted to a Selection.
	if len(e.InnerTable.Filters) != 0 {
		b.err = errors.Annotate(exeerrors.ErrBuildExecutor, "merge join's inner filter should be empty.")
		return nil
	}

	executor_metrics.ExecutorCounterMergeJoinExec.Inc()
	return e
}

func collectColumnIndexFromExpr(expr expression.Expression, leftColumnSize int, leftColumnIndex []int, rightColumnIndex []int) (_, _ []int) {
	switch x := expr.(type) {
	case *expression.Column:
		colIndex := x.Index
		if colIndex >= leftColumnSize {
			rightColumnIndex = append(rightColumnIndex, colIndex-leftColumnSize)
		} else {
			leftColumnIndex = append(leftColumnIndex, colIndex)
		}
		return leftColumnIndex, rightColumnIndex
	case *expression.Constant, *expression.CorrelatedColumn:
		// correlatedColumn can be treated as constant during runtime
		return leftColumnIndex, rightColumnIndex
	case *expression.ScalarFunction:
		for _, arg := range x.GetArgs() {
			leftColumnIndex, rightColumnIndex = collectColumnIndexFromExpr(arg, leftColumnSize, leftColumnIndex, rightColumnIndex)
		}
		return leftColumnIndex, rightColumnIndex
	default:
		panic("unsupported expression")
	}
}

func extractUsedColumnsInJoinOtherCondition(expr expression.CNFExprs, leftColumnSize int) (leftColumnIndex, rightColumnIndex []int) {
	leftColumnIndex = make([]int, 0, 1)
	rightColumnIndex = make([]int, 0, 1)
	for _, subExpr := range expr {
		leftColumnIndex, rightColumnIndex = collectColumnIndexFromExpr(subExpr, leftColumnSize, leftColumnIndex, rightColumnIndex)
	}
	return leftColumnIndex, rightColumnIndex
}

func (b *executorBuilder) buildHashJoinV2(v *physicalop.PhysicalHashJoin) exec.Executor {
	leftExec := b.build(v.Children()[0])
	if b.err != nil {
		return nil
	}

	rightExec := b.build(v.Children()[1])
	if b.err != nil {
		return nil
	}
	return b.buildHashJoinV2FromChildExecs(leftExec, rightExec, v)
}

func (b *executorBuilder) buildHashJoinV2FromChildExecs(leftExec, rightExec exec.Executor, v *physicalop.PhysicalHashJoin) *join.HashJoinV2Exec {
	joinOtherCondition := v.OtherConditions
	joinLeftCondition := v.LeftConditions
	joinRightCondition := v.RightConditions
	if len(joinOtherCondition) == 0 {
		// sometimes the OtherCondtition could be a not nil slice with length = 0
		// in HashJoinV2, it is assumed that if there is no other condition, e.HashJoinCtxV2.OtherCondition should be nil
		joinOtherCondition = nil
	}
	if len(joinLeftCondition) == 0 {
		joinLeftCondition = nil
	}
	if len(joinRightCondition) == 0 {
		joinRightCondition = nil
	}

	e := &join.HashJoinV2Exec{
		BaseExecutor:          exec.NewBaseExecutor(b.ctx, v.Schema(), v.ID(), leftExec, rightExec),
		ProbeSideTupleFetcher: &join.ProbeSideTupleFetcherV2{},
		ProbeWorkers:          make([]*join.ProbeWorkerV2, v.Concurrency),
		BuildWorkers:          make([]*join.BuildWorkerV2, v.Concurrency),
		HashJoinCtxV2: &join.HashJoinCtxV2{
			OtherCondition: joinOtherCondition,
		},
		IsGA: physicalop.IsGAForHashJoinV2(v.JoinType, v.LeftJoinKeys, v.IsNullEQ, v.LeftNAJoinKeys),
	}
	e.HashJoinCtxV2.SessCtx = b.ctx
	e.HashJoinCtxV2.JoinType = v.JoinType
	e.HashJoinCtxV2.Concurrency = v.Concurrency
	e.HashJoinCtxV2.SetupPartitionInfo()
	e.ChunkAllocPool = e.AllocPool
	e.HashJoinCtxV2.RightAsBuildSide = true
	if v.InnerChildIdx == 1 && v.UseOuterToBuild {
		e.HashJoinCtxV2.RightAsBuildSide = false
	} else if v.InnerChildIdx == 0 && !v.UseOuterToBuild {
		e.HashJoinCtxV2.RightAsBuildSide = false
	}

	lhsTypes, rhsTypes := exec.RetTypes(leftExec), exec.RetTypes(rightExec)
	joinedTypes := make([]*types.FieldType, 0, len(lhsTypes)+len(rhsTypes))
	joinedTypes = append(joinedTypes, lhsTypes...)
	joinedTypes = append(joinedTypes, rhsTypes...)

	if v.InnerChildIdx == 1 {
		if joinRightCondition != nil {
			b.err = errors.Annotate(exeerrors.ErrBuildExecutor, "join's inner condition should be empty")
			return nil
		}
	} else {
		if joinLeftCondition != nil {
			b.err = errors.Annotate(exeerrors.ErrBuildExecutor, "join's inner condition should be empty")
			return nil
		}
	}

	var probeKeys, buildKeys []*expression.Column
	var buildSideExec exec.Executor
	if v.UseOuterToBuild {
		if v.InnerChildIdx == 1 {
			buildSideExec, buildKeys = leftExec, v.LeftJoinKeys
			e.ProbeSideTupleFetcher.ProbeSideExec, probeKeys = rightExec, v.RightJoinKeys
			e.HashJoinCtxV2.BuildFilter = joinLeftCondition
		} else {
			buildSideExec, buildKeys = rightExec, v.RightJoinKeys
			e.ProbeSideTupleFetcher.ProbeSideExec, probeKeys = leftExec, v.LeftJoinKeys
			e.HashJoinCtxV2.BuildFilter = joinRightCondition
		}
	} else {
		if v.InnerChildIdx == 0 {
			buildSideExec, buildKeys = leftExec, v.LeftJoinKeys
			e.ProbeSideTupleFetcher.ProbeSideExec, probeKeys = rightExec, v.RightJoinKeys
			e.HashJoinCtxV2.ProbeFilter = joinRightCondition
		} else {
			buildSideExec, buildKeys = rightExec, v.RightJoinKeys
			e.ProbeSideTupleFetcher.ProbeSideExec, probeKeys = leftExec, v.LeftJoinKeys
			e.HashJoinCtxV2.ProbeFilter = joinLeftCondition
		}
	}
	probeKeyColIdx := make([]int, len(probeKeys))
	buildKeyColIdx := make([]int, len(buildKeys))
	for i := range buildKeys {
		buildKeyColIdx[i] = buildKeys[i].Index
	}
	for i := range probeKeys {
		probeKeyColIdx[i] = probeKeys[i].Index
	}

	colsFromChildren := v.Schema().Columns
	if v.JoinType == logicalop.LeftOuterSemiJoin || v.JoinType == logicalop.AntiLeftOuterSemiJoin {
		// the matched column is added inside join
		colsFromChildren = colsFromChildren[:len(colsFromChildren)-1]
	}
	childrenUsedSchema := markChildrenUsedCols(colsFromChildren, v.Children()[0].Schema(), v.Children()[1].Schema())
	if childrenUsedSchema == nil {
		b.err = errors.New("children used should never be nil")
		return nil
	}
	e.LUsed = make([]int, 0, len(childrenUsedSchema[0]))
	e.LUsed = append(e.LUsed, childrenUsedSchema[0]...)
	e.RUsed = make([]int, 0, len(childrenUsedSchema[1]))
	e.RUsed = append(e.RUsed, childrenUsedSchema[1]...)
	if joinOtherCondition != nil {
		leftColumnSize := v.Children()[0].Schema().Len()
		e.LUsedInOtherCondition, e.RUsedInOtherCondition = extractUsedColumnsInJoinOtherCondition(joinOtherCondition, leftColumnSize)
	}
	// todo add partition hash join exec
	executor_metrics.ExecutorCountHashJoinExec.Inc()

	leftExecTypes, rightExecTypes := exec.RetTypes(leftExec), exec.RetTypes(rightExec)
	leftTypes, rightTypes := make([]*types.FieldType, 0, len(v.LeftJoinKeys)+len(v.LeftNAJoinKeys)), make([]*types.FieldType, 0, len(v.RightJoinKeys)+len(v.RightNAJoinKeys))
	for i, col := range v.LeftJoinKeys {
		leftTypes = append(leftTypes, leftExecTypes[col.Index].Clone())
		leftTypes[i].SetFlag(col.RetType.GetFlag())
	}
	offset := len(v.LeftJoinKeys)
	for i, col := range v.LeftNAJoinKeys {
		leftTypes = append(leftTypes, leftExecTypes[col.Index].Clone())
		leftTypes[i+offset].SetFlag(col.RetType.GetFlag())
	}
	for i, col := range v.RightJoinKeys {
		rightTypes = append(rightTypes, rightExecTypes[col.Index].Clone())
		rightTypes[i].SetFlag(col.RetType.GetFlag())
	}
	offset = len(v.RightJoinKeys)
	for i, col := range v.RightNAJoinKeys {
		rightTypes = append(rightTypes, rightExecTypes[col.Index].Clone())
		rightTypes[i+offset].SetFlag(col.RetType.GetFlag())
	}

	// consider collations
	for i := range v.EqualConditions {
		chs, coll := v.EqualConditions[i].CharsetAndCollation()
		leftTypes[i].SetCharset(chs)
		leftTypes[i].SetCollate(coll)
		rightTypes[i].SetCharset(chs)
		rightTypes[i].SetCollate(coll)
	}
	offset = len(v.EqualConditions)
	for i := range v.NAEqualConditions {
		chs, coll := v.NAEqualConditions[i].CharsetAndCollation()
		leftTypes[i+offset].SetCharset(chs)
		leftTypes[i+offset].SetCollate(coll)
		rightTypes[i+offset].SetCharset(chs)
		rightTypes[i+offset].SetCollate(coll)
	}
	if e.RightAsBuildSide {
		e.BuildKeyTypes, e.ProbeKeyTypes = rightTypes, leftTypes
	} else {
		e.BuildKeyTypes, e.ProbeKeyTypes = leftTypes, rightTypes
	}
	for i := range e.Concurrency {
		e.ProbeWorkers[i] = &join.ProbeWorkerV2{
			HashJoinCtx: e.HashJoinCtxV2,
			JoinProbe:   join.NewJoinProbe(e.HashJoinCtxV2, i, v.JoinType, probeKeyColIdx, joinedTypes, e.ProbeKeyTypes, e.RightAsBuildSide),
		}
		e.ProbeWorkers[i].WorkerID = i

		e.BuildWorkers[i] = join.NewJoinBuildWorkerV2(e.HashJoinCtxV2, i, buildSideExec, buildKeyColIdx, exec.RetTypes(buildSideExec))
	}
	return e
}

func (b *executorBuilder) buildHashJoin(v *physicalop.PhysicalHashJoin) exec.Executor {
	if b.ctx.GetSessionVars().UseHashJoinV2 && joinversion.IsHashJoinV2Supported() && v.CanUseHashJoinV2() {
		return b.buildHashJoinV2(v)
	}
	leftExec := b.build(v.Children()[0])
	if b.err != nil {
		return nil
	}

	rightExec := b.build(v.Children()[1])
	if b.err != nil {
		return nil
	}
	return b.buildHashJoinFromChildExecs(leftExec, rightExec, v)
}

func (b *executorBuilder) buildHashJoinFromChildExecs(leftExec, rightExec exec.Executor, v *physicalop.PhysicalHashJoin) *join.HashJoinV1Exec {
	e := &join.HashJoinV1Exec{
		BaseExecutor:          exec.NewBaseExecutor(b.ctx, v.Schema(), v.ID(), leftExec, rightExec),
		ProbeSideTupleFetcher: &join.ProbeSideTupleFetcherV1{},
		ProbeWorkers:          make([]*join.ProbeWorkerV1, v.Concurrency),
		BuildWorker:           &join.BuildWorkerV1{},
		HashJoinCtxV1: &join.HashJoinCtxV1{
			IsOuterJoin:     v.JoinType.IsOuterJoin(),
			UseOuterToBuild: v.UseOuterToBuild,
		},
	}
	e.HashJoinCtxV1.SessCtx = b.ctx
	e.HashJoinCtxV1.JoinType = v.JoinType
	e.HashJoinCtxV1.Concurrency = v.Concurrency
	e.HashJoinCtxV1.ChunkAllocPool = e.AllocPool
	defaultValues := v.DefaultValues
	lhsTypes, rhsTypes := exec.RetTypes(leftExec), exec.RetTypes(rightExec)
	if v.InnerChildIdx == 1 {
		if len(v.RightConditions) > 0 {
			b.err = errors.Annotate(exeerrors.ErrBuildExecutor, "join's inner condition should be empty")
			return nil
		}
	} else {
		if len(v.LeftConditions) > 0 {
			b.err = errors.Annotate(exeerrors.ErrBuildExecutor, "join's inner condition should be empty")
			return nil
		}
	}

	leftIsBuildSide := true

	e.IsNullEQ = v.IsNullEQ
	var probeKeys, probeNAKeys, buildKeys, buildNAKeys []*expression.Column
	var buildSideExec exec.Executor
	if v.UseOuterToBuild {
		// update the buildSideEstCount due to changing the build side
		if v.InnerChildIdx == 1 {
			buildSideExec, buildKeys, buildNAKeys = leftExec, v.LeftJoinKeys, v.LeftNAJoinKeys
			e.ProbeSideTupleFetcher.ProbeSideExec, probeKeys, probeNAKeys = rightExec, v.RightJoinKeys, v.RightNAJoinKeys
			e.OuterFilter = v.LeftConditions
		} else {
			buildSideExec, buildKeys, buildNAKeys = rightExec, v.RightJoinKeys, v.RightNAJoinKeys
			e.ProbeSideTupleFetcher.ProbeSideExec, probeKeys, probeNAKeys = leftExec, v.LeftJoinKeys, v.LeftNAJoinKeys
			e.OuterFilter = v.RightConditions
			leftIsBuildSide = false
		}
		if defaultValues == nil {
			defaultValues = make([]types.Datum, e.ProbeSideTupleFetcher.ProbeSideExec.Schema().Len())
		}
	} else {
		if v.InnerChildIdx == 0 {
			buildSideExec, buildKeys, buildNAKeys = leftExec, v.LeftJoinKeys, v.LeftNAJoinKeys
			e.ProbeSideTupleFetcher.ProbeSideExec, probeKeys, probeNAKeys = rightExec, v.RightJoinKeys, v.RightNAJoinKeys
			e.OuterFilter = v.RightConditions
		} else {
			buildSideExec, buildKeys, buildNAKeys = rightExec, v.RightJoinKeys, v.RightNAJoinKeys
			e.ProbeSideTupleFetcher.ProbeSideExec, probeKeys, probeNAKeys = leftExec, v.LeftJoinKeys, v.LeftNAJoinKeys
			e.OuterFilter = v.LeftConditions
			leftIsBuildSide = false
		}
		if defaultValues == nil {
			defaultValues = make([]types.Datum, buildSideExec.Schema().Len())
		}
	}
	probeKeyColIdx := make([]int, len(probeKeys))
	probeNAKeColIdx := make([]int, len(probeNAKeys))
	buildKeyColIdx := make([]int, len(buildKeys))
	buildNAKeyColIdx := make([]int, len(buildNAKeys))
	for i := range buildKeys {
		buildKeyColIdx[i] = buildKeys[i].Index
	}
	for i := range buildNAKeys {
		buildNAKeyColIdx[i] = buildNAKeys[i].Index
	}
	for i := range probeKeys {
		probeKeyColIdx[i] = probeKeys[i].Index
	}
	for i := range probeNAKeys {
		probeNAKeColIdx[i] = probeNAKeys[i].Index
	}
	isNAJoin := len(v.LeftNAJoinKeys) > 0
	colsFromChildren := v.Schema().Columns
	if v.JoinType == logicalop.LeftOuterSemiJoin || v.JoinType == logicalop.AntiLeftOuterSemiJoin {
		colsFromChildren = colsFromChildren[:len(colsFromChildren)-1]
	}
	childrenUsedSchema := markChildrenUsedCols(colsFromChildren, v.Children()[0].Schema(), v.Children()[1].Schema())
	for i := range e.Concurrency {
		e.ProbeWorkers[i] = &join.ProbeWorkerV1{
			HashJoinCtx:      e.HashJoinCtxV1,
			Joiner:           join.NewJoiner(b.ctx, v.JoinType, v.InnerChildIdx == 0, defaultValues, v.OtherConditions, lhsTypes, rhsTypes, childrenUsedSchema, isNAJoin),
			ProbeKeyColIdx:   probeKeyColIdx,
			ProbeNAKeyColIdx: probeNAKeColIdx,
		}
		e.ProbeWorkers[i].WorkerID = i
	}
	e.BuildWorker.BuildKeyColIdx, e.BuildWorker.BuildNAKeyColIdx, e.BuildWorker.BuildSideExec, e.BuildWorker.HashJoinCtx = buildKeyColIdx, buildNAKeyColIdx, buildSideExec, e.HashJoinCtxV1
	e.HashJoinCtxV1.IsNullAware = isNAJoin
	executor_metrics.ExecutorCountHashJoinExec.Inc()

	// We should use JoinKey to construct the type information using by hashing, instead of using the child's schema directly.
	// When a hybrid type column is hashed multiple times, we need to distinguish what field types are used.
	// For example, the condition `enum = int and enum = string`, we should use ETInt to hash the first column,
	// and use ETString to hash the second column, although they may be the same column.
	leftExecTypes, rightExecTypes := exec.RetTypes(leftExec), exec.RetTypes(rightExec)
	leftTypes, rightTypes := make([]*types.FieldType, 0, len(v.LeftJoinKeys)+len(v.LeftNAJoinKeys)), make([]*types.FieldType, 0, len(v.RightJoinKeys)+len(v.RightNAJoinKeys))
	// set left types and right types for joiner.
	for i, col := range v.LeftJoinKeys {
		leftTypes = append(leftTypes, leftExecTypes[col.Index].Clone())
		leftTypes[i].SetFlag(col.RetType.GetFlag())
	}
	offset := len(v.LeftJoinKeys)
	for i, col := range v.LeftNAJoinKeys {
		leftTypes = append(leftTypes, leftExecTypes[col.Index].Clone())
		leftTypes[i+offset].SetFlag(col.RetType.GetFlag())
	}
	for i, col := range v.RightJoinKeys {
		rightTypes = append(rightTypes, rightExecTypes[col.Index].Clone())
		rightTypes[i].SetFlag(col.RetType.GetFlag())
	}
	offset = len(v.RightJoinKeys)
	for i, col := range v.RightNAJoinKeys {
		rightTypes = append(rightTypes, rightExecTypes[col.Index].Clone())
		rightTypes[i+offset].SetFlag(col.RetType.GetFlag())
	}

	// consider collations
	for i := range v.EqualConditions {
		chs, coll := v.EqualConditions[i].CharsetAndCollation()
		leftTypes[i].SetCharset(chs)
		leftTypes[i].SetCollate(coll)
		rightTypes[i].SetCharset(chs)
		rightTypes[i].SetCollate(coll)
	}
	offset = len(v.EqualConditions)
	for i := range v.NAEqualConditions {
		chs, coll := v.NAEqualConditions[i].CharsetAndCollation()
		leftTypes[i+offset].SetCharset(chs)
		leftTypes[i+offset].SetCollate(coll)
		rightTypes[i+offset].SetCharset(chs)
		rightTypes[i+offset].SetCollate(coll)
	}
	if leftIsBuildSide {
		e.BuildTypes, e.ProbeTypes = leftTypes, rightTypes
	} else {
		e.BuildTypes, e.ProbeTypes = rightTypes, leftTypes
	}
	return e
}

func (b *executorBuilder) buildHashAgg(v *physicalop.PhysicalHashAgg) exec.Executor {
	src := b.build(v.Children()[0])
	if b.err != nil {
		return nil
	}
	return b.buildHashAggFromChildExec(src, v)
}

func (b *executorBuilder) buildHashAggFromChildExec(childExec exec.Executor, v *physicalop.PhysicalHashAgg) *aggregate.HashAggExec {
	sessionVars := b.ctx.GetSessionVars()
	e := &aggregate.HashAggExec{
		BaseExecutor:    exec.NewBaseExecutor(b.ctx, v.Schema(), v.ID(), childExec),
		Sc:              sessionVars.StmtCtx,
		PartialAggFuncs: make([]aggfuncs.AggFunc, 0, len(v.AggFuncs)),
		GroupByItems:    v.GroupByItems,
	}
	// We take `create table t(a int, b int);` as example.
	//
	// 1. If all the aggregation functions are FIRST_ROW, we do not need to set the defaultVal for them:
	// e.g.
	// mysql> select distinct a, b from t;
	// 0 rows in set (0.00 sec)
	//
	// 2. If there exists group by items, we do not need to set the defaultVal for them either:
	// e.g.
	// mysql> select avg(a) from t group by b;
	// Empty set (0.00 sec)
	//
	// mysql> select avg(a) from t group by a;
	// +--------+
	// | avg(a) |
	// +--------+
	// |  NULL  |
	// +--------+
	// 1 row in set (0.00 sec)
	if len(v.GroupByItems) != 0 || aggregation.IsAllFirstRow(v.AggFuncs) {
		e.DefaultVal = nil
	} else if v.IsFinalAgg() {
		e.DefaultVal = e.AllocPool.Alloc(exec.RetTypes(e), 1, 1)
	}
	for _, aggDesc := range v.AggFuncs {
		if aggDesc.HasDistinct || len(aggDesc.OrderByItems) > 0 {
			e.IsUnparallelExec = true
		}
	}
	// When we set both tidb_hashagg_final_concurrency and tidb_hashagg_partial_concurrency to 1,
	// we do not need to parallelly execute hash agg,
	// and this action can be a workaround when meeting some unexpected situation using parallelExec.
	if finalCon, partialCon := sessionVars.HashAggFinalConcurrency(), sessionVars.HashAggPartialConcurrency(); finalCon <= 0 || partialCon <= 0 || finalCon == 1 && partialCon == 1 {
		e.IsUnparallelExec = true
	}
	partialOrdinal := 0
	exprCtx := b.ctx.GetExprCtx()
	for i, aggDesc := range v.AggFuncs {
		if e.IsUnparallelExec {
			e.PartialAggFuncs = append(e.PartialAggFuncs, aggfuncs.Build(exprCtx, aggDesc, i))
		} else {
			ordinal := []int{partialOrdinal}
			partialOrdinal++
			if aggDesc.Name == ast.AggFuncAvg {
				ordinal = append(ordinal, partialOrdinal+1)
				partialOrdinal++
			}
			partialAggDesc, finalDesc := aggDesc.Split(ordinal)
			partialAggFunc := aggfuncs.Build(exprCtx, partialAggDesc, i)
			finalAggFunc := aggfuncs.Build(exprCtx, finalDesc, i)
			e.PartialAggFuncs = append(e.PartialAggFuncs, partialAggFunc)
			e.FinalAggFuncs = append(e.FinalAggFuncs, finalAggFunc)
			if partialAggDesc.Name == ast.AggFuncGroupConcat {
				// For group_concat, finalAggFunc and partialAggFunc need shared `truncate` flag to do duplicate.
				finalAggFunc.(interface{ SetTruncated(t *int32) }).SetTruncated(
					partialAggFunc.(interface{ GetTruncated() *int32 }).GetTruncated(),
				)
			}
		}
		if e.DefaultVal != nil {
			value := aggDesc.GetDefaultValue()
			e.DefaultVal.AppendDatum(i, &value)
		}
	}

	executor_metrics.ExecutorCounterHashAggExec.Inc()
	return e
}

func (b *executorBuilder) buildStreamAgg(v *physicalop.PhysicalStreamAgg) exec.Executor {
	src := b.build(v.Children()[0])
	if b.err != nil {
		return nil
	}
	return b.buildStreamAggFromChildExec(src, v)
}

func (b *executorBuilder) buildStreamAggFromChildExec(childExec exec.Executor, v *physicalop.PhysicalStreamAgg) *aggregate.StreamAggExec {
	exprCtx := b.ctx.GetExprCtx()
	e := &aggregate.StreamAggExec{
		BaseExecutor: exec.NewBaseExecutor(b.ctx, v.Schema(), v.ID(), childExec),
		GroupChecker: vecgroupchecker.NewVecGroupChecker(exprCtx.GetEvalCtx(), b.ctx.GetSessionVars().EnableVectorizedExpression, v.GroupByItems),
		AggFuncs:     make([]aggfuncs.AggFunc, 0, len(v.AggFuncs)),
	}

	if len(v.GroupByItems) != 0 || aggregation.IsAllFirstRow(v.AggFuncs) {
		e.DefaultVal = nil
	} else {
		// Only do this for final agg, see issue #35295, #30923
		if v.IsFinalAgg() {
			e.DefaultVal = e.AllocPool.Alloc(exec.RetTypes(e), 1, 1)
		}
	}
	for i, aggDesc := range v.AggFuncs {
		aggFunc := aggfuncs.Build(exprCtx, aggDesc, i)
		e.AggFuncs = append(e.AggFuncs, aggFunc)
		if e.DefaultVal != nil {
			value := aggDesc.GetDefaultValue()
			e.DefaultVal.AppendDatum(i, &value)
		}
	}

	executor_metrics.ExecutorStreamAggExec.Inc()
	return e
}

func (b *executorBuilder) buildSelection(v *physicalop.PhysicalSelection) exec.Executor {
	childExec := b.build(v.Children()[0])
	if b.err != nil {
		return nil
	}
	e := &SelectionExec{
		selectionExecutorContext: newSelectionExecutorContext(b.ctx),
		BaseExecutorV2:           exec.NewBaseExecutorV2(b.ctx.GetSessionVars(), v.Schema(), v.ID(), childExec),
		filters:                  v.Conditions,
	}
	return e
}

func (b *executorBuilder) buildExpand(v *physicalop.PhysicalExpand) exec.Executor {
	childExec := b.build(v.Children()[0])
	if b.err != nil {
		return nil
	}
	levelES := make([]*expression.EvaluatorSuite, 0, len(v.LevelExprs))
	for _, exprs := range v.LevelExprs {
		// column evaluator can always refer others inside expand.
		// grouping column's nullability change should be seen as a new column projecting.
		// since input inside expand logic should be targeted and reused for N times.
		// column evaluator's swapping columns logic will pollute the input data.
		levelE := expression.NewEvaluatorSuite(exprs, true)
		levelES = append(levelES, levelE)
	}
	e := &ExpandExec{
		BaseExecutor:        exec.NewBaseExecutor(b.ctx, v.Schema(), v.ID(), childExec),
		numWorkers:          int64(b.ctx.GetSessionVars().ProjectionConcurrency()),
		levelEvaluatorSuits: levelES,
	}

	// If the calculation row count for this Projection operator is smaller
	// than a Chunk size, we turn back to the un-parallel Projection
	// implementation to reduce the goroutine overhead.
	if int64(v.StatsCount()) < int64(b.ctx.GetSessionVars().MaxChunkSize) {
		e.numWorkers = 0
	}

	// Use un-parallel projection for query that write on memdb to avoid data race.
	// See also https://github.com/pingcap/tidb/issues/26832
	if b.inUpdateStmt || b.inDeleteStmt || b.inInsertStmt || b.hasLock {
		e.numWorkers = 0
	}
	return e
}

func (b *executorBuilder) buildProjection(v *physicalop.PhysicalProjection) exec.Executor {
	childExec := b.build(v.Children()[0])
	if b.err != nil {
		return nil
	}
	e := &ProjectionExec{
		projectionExecutorContext: newProjectionExecutorContext(b.ctx),
		BaseExecutorV2:            exec.NewBaseExecutorV2(b.ctx.GetSessionVars(), v.Schema(), v.ID(), childExec),
		numWorkers:                int64(b.ctx.GetSessionVars().ProjectionConcurrency()),
		evaluatorSuit:             expression.NewEvaluatorSuite(v.Exprs, v.AvoidColumnEvaluator),
		calculateNoDelay:          v.CalculateNoDelay,
	}

	// If the calculation row count for this Projection operator is smaller
	// than a Chunk size, we turn back to the un-parallel Projection
	// implementation to reduce the goroutine overhead.
	if int64(v.StatsCount()) < int64(b.ctx.GetSessionVars().MaxChunkSize) {
		e.numWorkers = 0
	}

	// Use un-parallel projection for query that write on memdb to avoid data race.
	// See also https://github.com/pingcap/tidb/issues/26832
	if b.inUpdateStmt || b.inDeleteStmt || b.inInsertStmt || b.hasLock {
		e.numWorkers = 0
	}
	return e
}

func (b *executorBuilder) buildTableDual(v *physicalop.PhysicalTableDual) exec.Executor {
	if v.RowCount != 0 && v.RowCount != 1 {
		b.err = errors.Errorf("buildTableDual failed, invalid row count for dual table: %v", v.RowCount)
		return nil
	}
	base := exec.NewBaseExecutorV2(b.ctx.GetSessionVars(), v.Schema(), v.ID())
	base.SetInitCap(v.RowCount)
	e := &TableDualExec{
		BaseExecutorV2: base,
		numDualRows:    v.RowCount,
	}
	return e
}

// `getSnapshotTS` returns for-update-ts if in insert/update/delete/lock statement otherwise the isolation read ts
// Please notice that in RC isolation, the above two ts are the same
func (b *executorBuilder) getSnapshotTS() (ts uint64, err error) {
	if b.forDataReaderBuilder {
		return b.dataReaderTS, nil
	}

	txnManager := sessiontxn.GetTxnManager(b.ctx)
	if b.inInsertStmt || b.inUpdateStmt || b.inDeleteStmt || b.inSelectLockStmt {
		return txnManager.GetStmtForUpdateTS()
	}
	return txnManager.GetStmtReadTS()
}

// getSnapshot get the appropriate snapshot from txnManager and set
// the relevant snapshot options before return.
func (b *executorBuilder) getSnapshot() (kv.Snapshot, error) {
	var snapshot kv.Snapshot
	var err error

	txnManager := sessiontxn.GetTxnManager(b.ctx)
	if b.inInsertStmt || b.inUpdateStmt || b.inDeleteStmt || b.inSelectLockStmt {
		snapshot, err = txnManager.GetSnapshotWithStmtForUpdateTS()
	} else {
		snapshot, err = txnManager.GetSnapshotWithStmtReadTS()
	}
	if err != nil {
		return nil, err
	}

	InitSnapshotWithSessCtx(snapshot, b.ctx, &b.readReplicaScope)
	return snapshot, nil
}

// InitSnapshotWithSessCtx initialize snapshot using session context
func InitSnapshotWithSessCtx(snapshot kv.Snapshot, ctx sessionctx.Context, txnReplicaReadTypePtr *string) {
	sessVars := ctx.GetSessionVars()
	replicaReadType := sessVars.GetReplicaRead()
	var txnReplicaReadType string
	if txnReplicaReadTypePtr == nil {
		txnManager := sessiontxn.GetTxnManager(ctx)
		txnReplicaReadType = txnManager.GetReadReplicaScope()
	} else {
		txnReplicaReadType = *txnReplicaReadTypePtr
	}
	snapshot.SetOption(kv.ReadReplicaScope, txnReplicaReadType)
	snapshot.SetOption(kv.TaskID, sessVars.StmtCtx.TaskID)
	snapshot.SetOption(kv.TiKVClientReadTimeout, sessVars.GetTiKVClientReadTimeout())
	snapshot.SetOption(kv.ResourceGroupName, sessVars.StmtCtx.ResourceGroupName)
	snapshot.SetOption(kv.ExplicitRequestSourceType, sessVars.ExplicitRequestSourceType)

	if replicaReadType.IsClosestRead() && txnReplicaReadType != kv.GlobalTxnScope {
		snapshot.SetOption(kv.MatchStoreLabels, []*metapb.StoreLabel{
			{
				Key:   placement.DCLabelKey,
				Value: txnReplicaReadType,
			},
		})
	}
}

func (b *executorBuilder) buildMemTable(v *physicalop.PhysicalMemTable) exec.Executor {
	switch v.DBName.L {
	case metadef.MetricSchemaName.L:
		return &MemTableReaderExec{
			BaseExecutor: exec.NewBaseExecutor(b.ctx, v.Schema(), v.ID()),
			table:        v.Table,
			retriever: &MetricRetriever{
				table:     v.Table,
				extractor: v.Extractor.(*plannercore.MetricTableExtractor),
			},
		}
	case metadef.InformationSchemaName.L:
		switch v.Table.Name.L {
		case strings.ToLower(infoschema.TableClusterConfig):
			return &MemTableReaderExec{
				BaseExecutor: exec.NewBaseExecutor(b.ctx, v.Schema(), v.ID()),
				table:        v.Table,
				retriever: &clusterConfigRetriever{
					extractor: v.Extractor.(*plannercore.ClusterTableExtractor),
				},
			}
		case strings.ToLower(infoschema.TableClusterLoad):
			return &MemTableReaderExec{
				BaseExecutor: exec.NewBaseExecutor(b.ctx, v.Schema(), v.ID()),
				table:        v.Table,
				retriever: &clusterServerInfoRetriever{
					extractor:      v.Extractor.(*plannercore.ClusterTableExtractor),
					serverInfoType: diagnosticspb.ServerInfoType_LoadInfo,
				},
			}
		case strings.ToLower(infoschema.TableClusterHardware):
			return &MemTableReaderExec{
				BaseExecutor: exec.NewBaseExecutor(b.ctx, v.Schema(), v.ID()),
				table:        v.Table,
				retriever: &clusterServerInfoRetriever{
					extractor:      v.Extractor.(*plannercore.ClusterTableExtractor),
					serverInfoType: diagnosticspb.ServerInfoType_HardwareInfo,
				},
			}
		case strings.ToLower(infoschema.TableClusterSystemInfo):
			return &MemTableReaderExec{
				BaseExecutor: exec.NewBaseExecutor(b.ctx, v.Schema(), v.ID()),
				table:        v.Table,
				retriever: &clusterServerInfoRetriever{
					extractor:      v.Extractor.(*plannercore.ClusterTableExtractor),
					serverInfoType: diagnosticspb.ServerInfoType_SystemInfo,
				},
			}
		case strings.ToLower(infoschema.TableClusterLog):
			return &MemTableReaderExec{
				BaseExecutor: exec.NewBaseExecutor(b.ctx, v.Schema(), v.ID()),
				table:        v.Table,
				retriever: &clusterLogRetriever{
					extractor: v.Extractor.(*plannercore.ClusterLogTableExtractor),
				},
			}
		case strings.ToLower(infoschema.TableTiDBHotRegionsHistory):
			return &MemTableReaderExec{
				BaseExecutor: exec.NewBaseExecutor(b.ctx, v.Schema(), v.ID()),
				table:        v.Table,
				retriever: &hotRegionsHistoryRetriver{
					extractor: v.Extractor.(*plannercore.HotRegionsHistoryTableExtractor),
				},
			}
		case strings.ToLower(infoschema.TableInspectionResult):
			return &MemTableReaderExec{
				BaseExecutor: exec.NewBaseExecutor(b.ctx, v.Schema(), v.ID()),
				table:        v.Table,
				retriever: &inspectionResultRetriever{
					extractor: v.Extractor.(*plannercore.InspectionResultTableExtractor),
					timeRange: v.QueryTimeRange,
				},
			}
		case strings.ToLower(infoschema.TableInspectionSummary):
			return &MemTableReaderExec{
				BaseExecutor: exec.NewBaseExecutor(b.ctx, v.Schema(), v.ID()),
				table:        v.Table,
				retriever: &inspectionSummaryRetriever{
					table:     v.Table,
					extractor: v.Extractor.(*plannercore.InspectionSummaryTableExtractor),
					timeRange: v.QueryTimeRange,
				},
			}
		case strings.ToLower(infoschema.TableInspectionRules):
			return &MemTableReaderExec{
				BaseExecutor: exec.NewBaseExecutor(b.ctx, v.Schema(), v.ID()),
				table:        v.Table,
				retriever: &inspectionRuleRetriever{
					extractor: v.Extractor.(*plannercore.InspectionRuleTableExtractor),
				},
			}
		case strings.ToLower(infoschema.TableMetricSummary):
			return &MemTableReaderExec{
				BaseExecutor: exec.NewBaseExecutor(b.ctx, v.Schema(), v.ID()),
				table:        v.Table,
				retriever: &MetricsSummaryRetriever{
					table:     v.Table,
					extractor: v.Extractor.(*plannercore.MetricSummaryTableExtractor),
					timeRange: v.QueryTimeRange,
				},
			}
		case strings.ToLower(infoschema.TableMetricSummaryByLabel):
			return &MemTableReaderExec{
				BaseExecutor: exec.NewBaseExecutor(b.ctx, v.Schema(), v.ID()),
				table:        v.Table,
				retriever: &MetricsSummaryByLabelRetriever{
					table:     v.Table,
					extractor: v.Extractor.(*plannercore.MetricSummaryTableExtractor),
					timeRange: v.QueryTimeRange,
				},
			}
		case strings.ToLower(infoschema.TableTiKVRegionPeers):
			return &MemTableReaderExec{
				BaseExecutor: exec.NewBaseExecutor(b.ctx, v.Schema(), v.ID()),
				table:        v.Table,
				retriever: &tikvRegionPeersRetriever{
					extractor: v.Extractor.(*plannercore.TikvRegionPeersExtractor),
				},
			}
		case strings.ToLower(infoschema.TableSchemata),
			strings.ToLower(infoschema.TableStatistics),
			strings.ToLower(infoschema.TableTiDBIndexes),
			strings.ToLower(infoschema.TableViews),
			strings.ToLower(infoschema.TableTables),
			strings.ToLower(infoschema.TableReferConst),
			strings.ToLower(infoschema.TableSequences),
			strings.ToLower(infoschema.TablePartitions),
			strings.ToLower(infoschema.TableEngines),
			strings.ToLower(infoschema.TableCollations),
			strings.ToLower(infoschema.TableAnalyzeStatus),
			strings.ToLower(infoschema.TableClusterInfo),
			strings.ToLower(infoschema.TableProfiling),
			strings.ToLower(infoschema.TableCharacterSets),
			strings.ToLower(infoschema.TableKeyColumn),
			strings.ToLower(infoschema.TableUserPrivileges),
			strings.ToLower(infoschema.TableMetricTables),
			strings.ToLower(infoschema.TableCollationCharacterSetApplicability),
			strings.ToLower(infoschema.TableProcesslist),
			strings.ToLower(infoschema.ClusterTableProcesslist),
			strings.ToLower(infoschema.TableTiKVRegionStatus),
			strings.ToLower(infoschema.TableTiDBHotRegions),
			strings.ToLower(infoschema.TableConstraints),
			strings.ToLower(infoschema.TableTiFlashReplica),
			strings.ToLower(infoschema.TableTiDBServersInfo),
			strings.ToLower(infoschema.TableTiKVStoreStatus),
			strings.ToLower(infoschema.TableClientErrorsSummaryGlobal),
			strings.ToLower(infoschema.TableClientErrorsSummaryByUser),
			strings.ToLower(infoschema.TableClientErrorsSummaryByHost),
			strings.ToLower(infoschema.TableAttributes),
			strings.ToLower(infoschema.TablePlacementPolicies),
			strings.ToLower(infoschema.TableTrxSummary),
			strings.ToLower(infoschema.TableVariablesInfo),
			strings.ToLower(infoschema.TableUserAttributes),
			strings.ToLower(infoschema.ClusterTableTrxSummary),
			strings.ToLower(infoschema.TableMemoryUsage),
			strings.ToLower(infoschema.TableMemoryUsageOpsHistory),
			strings.ToLower(infoschema.ClusterTableMemoryUsage),
			strings.ToLower(infoschema.ClusterTableMemoryUsageOpsHistory),
			strings.ToLower(infoschema.TableResourceGroups),
			strings.ToLower(infoschema.TableRunawayWatches),
			strings.ToLower(infoschema.TableCheckConstraints),
			strings.ToLower(infoschema.TableTiDBCheckConstraints),
			strings.ToLower(infoschema.TableKeywords),
			strings.ToLower(infoschema.TableTiDBIndexUsage),
			strings.ToLower(infoschema.TableTiDBPlanCache),
			strings.ToLower(infoschema.ClusterTableTiDBPlanCache),
			strings.ToLower(infoschema.ClusterTableTiDBIndexUsage),
			strings.ToLower(infoschema.TableKeyspaceMeta):
			memTracker := memory.NewTracker(v.ID(), -1)
			memTracker.AttachTo(b.ctx.GetSessionVars().StmtCtx.MemTracker)
			return &MemTableReaderExec{
				BaseExecutor: exec.NewBaseExecutor(b.ctx, v.Schema(), v.ID()),
				table:        v.Table,
				retriever: &memtableRetriever{
					table:      v.Table,
					columns:    v.Columns,
					extractor:  v.Extractor,
					memTracker: memTracker,
				},
			}
		case strings.ToLower(infoschema.TableTiDBTrx),
			strings.ToLower(infoschema.ClusterTableTiDBTrx):
			return &MemTableReaderExec{
				BaseExecutor: exec.NewBaseExecutor(b.ctx, v.Schema(), v.ID()),
				table:        v.Table,
				retriever: &tidbTrxTableRetriever{
					table:   v.Table,
					columns: v.Columns,
				},
			}
		case strings.ToLower(infoschema.TableDataLockWaits):
			return &MemTableReaderExec{
				BaseExecutor: exec.NewBaseExecutor(b.ctx, v.Schema(), v.ID()),
				table:        v.Table,
				retriever: &dataLockWaitsTableRetriever{
					table:   v.Table,
					columns: v.Columns,
				},
			}
		case strings.ToLower(infoschema.TableDeadlocks),
			strings.ToLower(infoschema.ClusterTableDeadlocks):
			return &MemTableReaderExec{
				BaseExecutor: exec.NewBaseExecutor(b.ctx, v.Schema(), v.ID()),
				table:        v.Table,
				retriever: &deadlocksTableRetriever{
					table:   v.Table,
					columns: v.Columns,
				},
			}
		case strings.ToLower(infoschema.TableStatementsSummary),
			strings.ToLower(infoschema.TableStatementsSummaryHistory),
			strings.ToLower(infoschema.TableStatementsSummaryEvicted),
			strings.ToLower(infoschema.TableTiDBStatementsStats),
			strings.ToLower(infoschema.ClusterTableStatementsSummary),
			strings.ToLower(infoschema.ClusterTableStatementsSummaryHistory),
			strings.ToLower(infoschema.ClusterTableStatementsSummaryEvicted),
			strings.ToLower(infoschema.ClusterTableTiDBStatementsStats):
			var extractor *plannercore.StatementsSummaryExtractor
			if v.Extractor != nil {
				extractor = v.Extractor.(*plannercore.StatementsSummaryExtractor)
			}
			return &MemTableReaderExec{
				BaseExecutor: exec.NewBaseExecutor(b.ctx, v.Schema(), v.ID()),
				table:        v.Table,
				retriever:    buildStmtSummaryRetriever(v.Table, v.Columns, extractor),
			}
		case strings.ToLower(infoschema.TableColumns):
			return &MemTableReaderExec{
				BaseExecutor: exec.NewBaseExecutor(b.ctx, v.Schema(), v.ID()),
				table:        v.Table,
				retriever: &hugeMemTableRetriever{
					table:              v.Table,
					columns:            v.Columns,
					extractor:          v.Extractor.(*plannercore.InfoSchemaColumnsExtractor),
					viewSchemaMap:      make(map[int64]*expression.Schema),
					viewOutputNamesMap: make(map[int64]types.NameSlice),
				},
			}
		case strings.ToLower(infoschema.TableSlowQuery), strings.ToLower(infoschema.ClusterTableSlowLog):
			memTracker := memory.NewTracker(v.ID(), -1)
			memTracker.AttachTo(b.ctx.GetSessionVars().StmtCtx.MemTracker)
			return &MemTableReaderExec{
				BaseExecutor: exec.NewBaseExecutor(b.ctx, v.Schema(), v.ID()),
				table:        v.Table,
				retriever: &slowQueryRetriever{
					table:      v.Table,
					outputCols: v.Columns,
					extractor:  v.Extractor.(*plannercore.SlowQueryExtractor),
					memTracker: memTracker,
				},
			}
		case strings.ToLower(infoschema.TableStorageStats):
			return &MemTableReaderExec{
				BaseExecutor: exec.NewBaseExecutor(b.ctx, v.Schema(), v.ID()),
				table:        v.Table,
				retriever: &tableStorageStatsRetriever{
					table:      v.Table,
					outputCols: v.Columns,
					extractor:  v.Extractor.(*plannercore.TableStorageStatsExtractor),
				},
			}
		case strings.ToLower(infoschema.TableDDLJobs):
			loc := b.ctx.GetSessionVars().Location()
			ddlJobRetriever := DDLJobRetriever{TZLoc: loc, extractor: v.Extractor}
			return &DDLJobsReaderExec{
				BaseExecutor:    exec.NewBaseExecutor(b.ctx, v.Schema(), v.ID()),
				is:              b.is,
				DDLJobRetriever: ddlJobRetriever,
			}
		case strings.ToLower(infoschema.TableTiFlashTables),
			strings.ToLower(infoschema.TableTiFlashSegments),
			strings.ToLower(infoschema.TableTiFlashIndexes):
			return &MemTableReaderExec{
				BaseExecutor: exec.NewBaseExecutor(b.ctx, v.Schema(), v.ID()),
				table:        v.Table,
				retriever: &TiFlashSystemTableRetriever{
					table:      v.Table,
					outputCols: v.Columns,
					extractor:  v.Extractor.(*plannercore.TiFlashSystemTableExtractor),
				},
			}
		}
	}
	tb, _ := b.is.TableByID(context.Background(), v.Table.ID)
	return &TableScanExec{
		BaseExecutor: exec.NewBaseExecutor(b.ctx, v.Schema(), v.ID()),
		t:            tb,
		columns:      v.Columns,
	}
}

func (b *executorBuilder) buildSort(v *physicalop.PhysicalSort) exec.Executor {
	childExec := b.build(v.Children()[0])
	if b.err != nil {
		return nil
	}
	sortExec := sortexec.SortExec{
		BaseExecutor: exec.NewBaseExecutor(b.ctx, v.Schema(), v.ID(), childExec),
		ByItems:      v.ByItems,
		ExecSchema:   v.Schema(),
	}
	executor_metrics.ExecutorCounterSortExec.Inc()
	return &sortExec
}

func (b *executorBuilder) buildTopN(v *physicalop.PhysicalTopN) exec.Executor {
	childExec := b.build(v.Children()[0])
	if b.err != nil {
		return nil
	}
	sortExec := sortexec.SortExec{
		BaseExecutor: exec.NewBaseExecutor(b.ctx, v.Schema(), v.ID(), childExec),
		ByItems:      v.ByItems,
		ExecSchema:   v.Schema(),
	}
	executor_metrics.ExecutorCounterTopNExec.Inc()
	t := &sortexec.TopNExec{
		SortExec:    sortExec,
		Limit:       &physicalop.PhysicalLimit{Count: v.Count, Offset: v.Offset},
		Concurrency: b.ctx.GetSessionVars().Concurrency.ExecutorConcurrency,
	}
	columnIdxsUsedByChild, columnMissing := retrieveColumnIdxsUsedByChild(v.Schema(), v.Children()[0].Schema())
	if columnIdxsUsedByChild != nil && columnMissing {
		// In the expected cases colMissing will never happen.
		// However, suppose that childSchema contains generatedCol and is cloned by selfSchema.
		// Then childSchema.generatedCol.UniqueID will not be equal to selfSchema.generatedCol.UniqueID.
		// In this case, colMissing occurs, but it is not wrong.
		// So here we cancel the inline projection, take all of columns from child.
		// If the inline projection directly generates some error causes colMissing,
		// notice that the error feedback given would be inaccurate.
		columnIdxsUsedByChild = nil
		// TODO: If there is valid verification logic, please uncomment the following code
		// b.err = errors.Annotate(ErrBuildExecutor, "Inline projection occurs when `buildTopN` exectutor, columns should not missing in the child schema")
		// return nil
	}
	t.ColumnIdxsUsedByChild = columnIdxsUsedByChild
	return t
}

func (b *executorBuilder) buildApply(v *physicalop.PhysicalApply) exec.Executor {
	var (
		innerPlan base.PhysicalPlan
		outerPlan base.PhysicalPlan
	)
	if v.InnerChildIdx == 0 {
		innerPlan = v.Children()[0]
		outerPlan = v.Children()[1]
	} else {
		innerPlan = v.Children()[1]
		outerPlan = v.Children()[0]
	}
	v.OuterSchema = coreusage.ExtractCorColumnsBySchema4PhysicalPlan(innerPlan, outerPlan.Schema())
	leftChild := b.build(v.Children()[0])
	if b.err != nil {
		return nil
	}
	rightChild := b.build(v.Children()[1])
	if b.err != nil {
		return nil
	}
	// test is in the explain/naaj.test#part5.
	// although we prepared the NAEqualConditions, but for Apply mode, we still need move it to other conditions like eq condition did here.
	otherConditions := append(expression.ScalarFuncs2Exprs(v.EqualConditions), expression.ScalarFuncs2Exprs(v.NAEqualConditions)...)
	otherConditions = append(otherConditions, v.OtherConditions...)
	defaultValues := v.DefaultValues
	if defaultValues == nil {
		defaultValues = make([]types.Datum, v.Children()[v.InnerChildIdx].Schema().Len())
	}
	outerExec, innerExec := leftChild, rightChild
	outerFilter, innerFilter := v.LeftConditions, v.RightConditions
	if v.InnerChildIdx == 0 {
		outerExec, innerExec = rightChild, leftChild
		outerFilter, innerFilter = v.RightConditions, v.LeftConditions
	}
	tupleJoiner := join.NewJoiner(b.ctx, v.JoinType, v.InnerChildIdx == 0,
		defaultValues, otherConditions, exec.RetTypes(leftChild), exec.RetTypes(rightChild), nil, false)

	constructSerialExec := func() exec.Executor {
		serialExec := &join.NestedLoopApplyExec{
			BaseExecutor: exec.NewBaseExecutor(b.ctx, v.Schema(), v.ID(), outerExec, innerExec),
			InnerExec:    innerExec,
			OuterExec:    outerExec,
			OuterFilter:  outerFilter,
			InnerFilter:  innerFilter,
			Outer:        v.JoinType != logicalop.InnerJoin,
			Joiner:       tupleJoiner,
			OuterSchema:  v.OuterSchema,
			Sctx:         b.ctx,
			CanUseCache:  v.CanUseCache,
		}
		executor_metrics.ExecutorCounterNestedLoopApplyExec.Inc()
		return serialExec
	}

	// try parallel mode
	if v.Concurrency > 1 {
		innerExecs := make([]exec.Executor, 0, v.Concurrency)
		innerFilters := make([]expression.CNFExprs, 0, v.Concurrency)
		corCols := make([][]*expression.CorrelatedColumn, 0, v.Concurrency)
		joiners := make([]join.Joiner, 0, v.Concurrency)
		for range v.Concurrency {
			clonedInnerPlan, err := plannercore.SafeClone(v.SCtx(), innerPlan)
			if err != nil {
				b.err = nil
				return constructSerialExec()
			}
			corCol := coreusage.ExtractCorColumnsBySchema4PhysicalPlan(clonedInnerPlan, outerPlan.Schema())
			clonedInnerExec := b.build(clonedInnerPlan)
			if b.err != nil {
				b.err = nil
				return constructSerialExec()
			}
			innerExecs = append(innerExecs, clonedInnerExec)
			corCols = append(corCols, corCol)
			innerFilters = append(innerFilters, innerFilter.Clone())
			joiners = append(joiners, join.NewJoiner(b.ctx, v.JoinType, v.InnerChildIdx == 0,
				defaultValues, otherConditions, exec.RetTypes(leftChild), exec.RetTypes(rightChild), nil, false))
		}

		allExecs := append([]exec.Executor{outerExec}, innerExecs...)

		return &ParallelNestedLoopApplyExec{
			BaseExecutor: exec.NewBaseExecutor(b.ctx, v.Schema(), v.ID(), allExecs...),
			innerExecs:   innerExecs,
			outerExec:    outerExec,
			outerFilter:  outerFilter,
			innerFilter:  innerFilters,
			outer:        v.JoinType != logicalop.InnerJoin,
			joiners:      joiners,
			corCols:      corCols,
			concurrency:  v.Concurrency,
			useCache:     v.CanUseCache,
		}
	}
	return constructSerialExec()
}

func (b *executorBuilder) buildMaxOneRow(v *physicalop.PhysicalMaxOneRow) exec.Executor {
	childExec := b.build(v.Children()[0])
	if b.err != nil {
		return nil
	}
	base := exec.NewBaseExecutor(b.ctx, v.Schema(), v.ID(), childExec)
	base.SetInitCap(2)
	base.SetMaxChunkSize(2)
	e := &MaxOneRowExec{BaseExecutor: base}
	return e
}

func (b *executorBuilder) buildUnionAll(v *physicalop.PhysicalUnionAll) exec.Executor {
	childExecs := make([]exec.Executor, len(v.Children()))
	for i, child := range v.Children() {
		childExecs[i] = b.build(child)
		if b.err != nil {
			return nil
		}
	}
	e := &unionexec.UnionExec{
		BaseExecutor: exec.NewBaseExecutor(b.ctx, v.Schema(), v.ID(), childExecs...),
		Concurrency:  b.ctx.GetSessionVars().UnionConcurrency(),
	}
	return e
}

func buildHandleColsForSplit(tbInfo *model.TableInfo) plannerutil.HandleCols {
	if tbInfo.IsCommonHandle {
		primaryIdx := tables.FindPrimaryIndex(tbInfo)
		tableCols := make([]*expression.Column, len(tbInfo.Columns))
		for i, col := range tbInfo.Columns {
			tableCols[i] = &expression.Column{
				ID:      col.ID,
				RetType: &col.FieldType,
			}
		}
		for i, pkCol := range primaryIdx.Columns {
			tableCols[pkCol.Offset].Index = i
		}
		return plannerutil.NewCommonHandleCols(tbInfo, primaryIdx, tableCols)
	}
	intCol := &expression.Column{
		RetType: types.NewFieldType(mysql.TypeLonglong),
	}
	return plannerutil.NewIntHandleCols(intCol)
}

func (b *executorBuilder) buildDistributeTable(v *plannercore.DistributeTable) exec.Executor {
	base := exec.NewBaseExecutor(b.ctx, v.Schema(), v.ID())
	base.SetInitCap(1)
	base.SetMaxChunkSize(1)
	return &DistributeTableExec{
		BaseExecutor:   base,
		tableInfo:      v.TableInfo,
		partitionNames: v.PartitionNames,
		rule:           v.Rule,
		engine:         v.Engine,
		is:             b.is,
		timeout:        v.Timeout,
	}
}

func (b *executorBuilder) buildSplitRegion(v *plannercore.SplitRegion) exec.Executor {
	base := exec.NewBaseExecutor(b.ctx, v.Schema(), v.ID())
	base.SetInitCap(1)
	base.SetMaxChunkSize(1)
	if v.IndexInfo != nil {
		return &SplitIndexRegionExec{
			BaseExecutor:   base,
			tableInfo:      v.TableInfo,
			partitionNames: v.PartitionNames,
			indexInfo:      v.IndexInfo,
			lower:          v.Lower,
			upper:          v.Upper,
			num:            v.Num,
			valueLists:     v.ValueLists,
		}
	}
	handleCols := buildHandleColsForSplit(v.TableInfo)
	if len(v.ValueLists) > 0 {
		return &SplitTableRegionExec{
			BaseExecutor:   base,
			tableInfo:      v.TableInfo,
			partitionNames: v.PartitionNames,
			handleCols:     handleCols,
			valueLists:     v.ValueLists,
		}
	}
	return &SplitTableRegionExec{
		BaseExecutor:   base,
		tableInfo:      v.TableInfo,
		partitionNames: v.PartitionNames,
		handleCols:     handleCols,
		lower:          v.Lower,
		upper:          v.Upper,
		num:            v.Num,
	}
}

func (b *executorBuilder) buildUpdate(v *plannercore.Update) exec.Executor {
	b.inUpdateStmt = true
	tblID2table := make(map[int64]table.Table, len(v.TblColPosInfos))
	multiUpdateOnSameTable := make(map[int64]bool)
	for _, info := range v.TblColPosInfos {
		tbl, _ := b.is.TableByID(context.Background(), info.TblID)
		if _, ok := tblID2table[info.TblID]; ok {
			multiUpdateOnSameTable[info.TblID] = true
		}
		tblID2table[info.TblID] = tbl
		if len(v.PartitionedTable) > 0 {
			// The v.PartitionedTable collects the partitioned table.
			// Replace the original table with the partitioned table to support partition selection.
			// e.g. update t partition (p0, p1), the new values are not belong to the given set p0, p1
			// Using the table in v.PartitionedTable returns a proper error, while using the original table can't.
			for _, p := range v.PartitionedTable {
				if info.TblID == p.Meta().ID {
					tblID2table[info.TblID] = p
				}
			}
		}
	}
	if b.err = b.updateForUpdateTS(); b.err != nil {
		return nil
	}

	selExec := b.build(v.SelectPlan)
	if b.err != nil {
		return nil
	}
	base := exec.NewBaseExecutor(b.ctx, v.Schema(), v.ID(), selExec)
	base.SetInitCap(chunk.ZeroCapacity)
	var assignFlag []int
	assignFlag, b.err = getAssignFlag(b.ctx, v, selExec.Schema().Len())
	if b.err != nil {
		return nil
	}
	// should use the new tblID2table, since the update's schema may have been changed in Execstmt.
	b.err = plannercore.CheckUpdateList(assignFlag, v, tblID2table)
	if b.err != nil {
		return nil
	}
	updateExec := &UpdateExec{
		BaseExecutor:              base,
		OrderedList:               v.OrderedList,
		allAssignmentsAreConstant: v.AllAssignmentsAreConstant,
		virtualAssignmentsOffset:  v.VirtualAssignmentsOffset,
		multiUpdateOnSameTable:    multiUpdateOnSameTable,
		tblID2table:               tblID2table,
		tblColPosInfos:            v.TblColPosInfos,
		assignFlag:                assignFlag,
		IgnoreError:               v.IgnoreError,
	}
	updateExec.fkChecks, b.err = buildTblID2FKCheckExecs(b.ctx, tblID2table, v.FKChecks)
	if b.err != nil {
		return nil
	}
	updateExec.fkCascades, b.err = b.buildTblID2FKCascadeExecs(tblID2table, v.FKCascades)
	if b.err != nil {
		return nil
	}
	return updateExec
}

func getAssignFlag(ctx sessionctx.Context, v *plannercore.Update, schemaLen int) ([]int, error) {
	assignFlag := make([]int, schemaLen)
	for i := range assignFlag {
		assignFlag[i] = -1
	}
	for _, assign := range v.OrderedList {
		if !ctx.GetSessionVars().AllowWriteRowID && assign.Col.ID == model.ExtraHandleID {
			return nil, errors.Errorf("insert, update and replace statements for _tidb_rowid are not supported")
		}
		tblIdx, found := v.TblColPosInfos.FindTblIdx(assign.Col.Index)
		if found {
			colIdx := assign.Col.Index
			assignFlag[colIdx] = tblIdx
		}
	}
	return assignFlag, nil
}

func (b *executorBuilder) buildDelete(v *plannercore.Delete) exec.Executor {
	b.inDeleteStmt = true
	tblID2table := make(map[int64]table.Table, len(v.TblColPosInfos))
	for _, info := range v.TblColPosInfos {
		tblID2table[info.TblID], _ = b.is.TableByID(context.Background(), info.TblID)
	}

	if b.err = b.updateForUpdateTS(); b.err != nil {
		return nil
	}

	selExec := b.build(v.SelectPlan)
	if b.err != nil {
		return nil
	}
	base := exec.NewBaseExecutor(b.ctx, v.Schema(), v.ID(), selExec)
	base.SetInitCap(chunk.ZeroCapacity)
	deleteExec := &DeleteExec{
		BaseExecutor:   base,
		tblID2Table:    tblID2table,
		IsMultiTable:   v.IsMultiTable,
		tblColPosInfos: v.TblColPosInfos,
		ignoreErr:      v.IgnoreErr,
	}
	deleteExec.fkChecks, b.err = buildTblID2FKCheckExecs(b.ctx, tblID2table, v.FKChecks)
	if b.err != nil {
		return nil
	}
	deleteExec.fkCascades, b.err = b.buildTblID2FKCascadeExecs(tblID2table, v.FKCascades)
	if b.err != nil {
		return nil
	}
	return deleteExec
}

func (b *executorBuilder) updateForUpdateTS() error {
	// GetStmtForUpdateTS will auto update the for update ts if it is necessary
	_, err := sessiontxn.GetTxnManager(b.ctx).GetStmtForUpdateTS()
	return err
}

func (b *executorBuilder) buildAnalyzeIndexPushdown(task plannercore.AnalyzeIndexTask, opts map[ast.AnalyzeOptionType]uint64, autoAnalyze string) *analyzeTask {
	job := &statistics.AnalyzeJob{DBName: task.DBName, TableName: task.TableName, PartitionName: task.PartitionName, JobInfo: autoAnalyze + "analyze index " + task.IndexInfo.Name.O}
	_, offset := timeutil.Zone(b.ctx.GetSessionVars().Location())
	sc := b.ctx.GetSessionVars().StmtCtx
	startTS, err := b.getSnapshotTS()
	if err != nil {
		b.err = err
		return nil
	}
	failpoint.Inject("injectAnalyzeSnapshot", func(val failpoint.Value) {
		startTS = uint64(val.(int))
	})
	concurrency := adaptiveAnlayzeDistSQLConcurrency(context.Background(), b.ctx)
	base := baseAnalyzeExec{
		ctx:         b.ctx,
		tableID:     task.TableID,
		concurrency: concurrency,
		analyzePB: &tipb.AnalyzeReq{
			Tp:             tipb.AnalyzeType_TypeIndex,
			Flags:          sc.PushDownFlags(),
			TimeZoneOffset: offset,
		},
		opts:     opts,
		job:      job,
		snapshot: startTS,
	}
	e := &AnalyzeIndexExec{
		baseAnalyzeExec: base,
		isCommonHandle:  task.TblInfo.IsCommonHandle,
		idxInfo:         task.IndexInfo,
	}
	topNSize := new(int32)
	*topNSize = int32(opts[ast.AnalyzeOptNumTopN])
	statsVersion := new(int32)
	*statsVersion = int32(task.StatsVersion)
	e.analyzePB.IdxReq = &tipb.AnalyzeIndexReq{
		BucketSize: int64(opts[ast.AnalyzeOptNumBuckets]),
		NumColumns: int32(len(task.IndexInfo.Columns)),
		TopNSize:   topNSize,
		Version:    statsVersion,
		SketchSize: statistics.MaxSketchSize,
	}
	if e.isCommonHandle && e.idxInfo.Primary {
		e.analyzePB.Tp = tipb.AnalyzeType_TypeCommonHandle
	}
	depth := int32(opts[ast.AnalyzeOptCMSketchDepth])
	width := int32(opts[ast.AnalyzeOptCMSketchWidth])
	e.analyzePB.IdxReq.CmsketchDepth = &depth
	e.analyzePB.IdxReq.CmsketchWidth = &width
	return &analyzeTask{taskType: idxTask, idxExec: e, job: job}
}

func (b *executorBuilder) buildAnalyzeSamplingPushdown(
	task plannercore.AnalyzeColumnsTask,
	opts map[ast.AnalyzeOptionType]uint64,
	schemaForVirtualColEval *expression.Schema,
) *analyzeTask {
	if task.V2Options != nil {
		opts = task.V2Options.FilledOpts
	}
	availableIdx := make([]*model.IndexInfo, 0, len(task.Indexes))
	colGroups := make([]*tipb.AnalyzeColumnGroup, 0, len(task.Indexes))
	if len(task.Indexes) > 0 {
		for _, idx := range task.Indexes {
			availableIdx = append(availableIdx, idx)
			colGroup := &tipb.AnalyzeColumnGroup{
				ColumnOffsets: make([]int64, 0, len(idx.Columns)),
			}
			for _, col := range idx.Columns {
				colGroup.ColumnOffsets = append(colGroup.ColumnOffsets, int64(col.Offset))
			}
			colGroups = append(colGroups, colGroup)
		}
	}

	_, offset := timeutil.Zone(b.ctx.GetSessionVars().Location())
	sc := b.ctx.GetSessionVars().StmtCtx
	startTS, err := b.getSnapshotTS()
	if err != nil {
		b.err = err
		return nil
	}
	failpoint.Inject("injectAnalyzeSnapshot", func(val failpoint.Value) {
		startTS = uint64(val.(int))
	})
	statsHandle := domain.GetDomain(b.ctx).StatsHandle()
	count, modifyCount, err := statsHandle.StatsMetaCountAndModifyCount(task.TableID.GetStatisticsID())
	if err != nil {
		b.err = err
		return nil
	}
	failpoint.Inject("injectBaseCount", func(val failpoint.Value) {
		count = int64(val.(int))
	})
	failpoint.Inject("injectBaseModifyCount", func(val failpoint.Value) {
		modifyCount = int64(val.(int))
	})
	sampleRate := new(float64)
	var sampleRateReason string
	if opts[ast.AnalyzeOptNumSamples] == 0 {
		*sampleRate = math.Float64frombits(opts[ast.AnalyzeOptSampleRate])
		if *sampleRate < 0 {
			*sampleRate, sampleRateReason = b.getAdjustedSampleRate(task)
			if task.PartitionName != "" {
				sc.AppendNote(errors.NewNoStackErrorf(
					`Analyze use auto adjusted sample rate %f for table %s.%s's partition %s, reason to use this rate is "%s"`,
					*sampleRate,
					task.DBName,
					task.TableName,
					task.PartitionName,
					sampleRateReason,
				))
			} else {
				sc.AppendNote(errors.NewNoStackErrorf(
					`Analyze use auto adjusted sample rate %f for table %s.%s, reason to use this rate is "%s"`,
					*sampleRate,
					task.DBName,
					task.TableName,
					sampleRateReason,
				))
			}
		}
	}
	job := &statistics.AnalyzeJob{
		DBName:           task.DBName,
		TableName:        task.TableName,
		PartitionName:    task.PartitionName,
		SampleRateReason: sampleRateReason,
	}
	concurrency := adaptiveAnlayzeDistSQLConcurrency(context.Background(), b.ctx)
	base := baseAnalyzeExec{
		ctx:         b.ctx,
		tableID:     task.TableID,
		concurrency: concurrency,
		analyzePB: &tipb.AnalyzeReq{
			Tp:             tipb.AnalyzeType_TypeFullSampling,
			Flags:          sc.PushDownFlags(),
			TimeZoneOffset: offset,
		},
		opts:     opts,
		job:      job,
		snapshot: startTS,
	}
	e := &AnalyzeColumnsExec{
		baseAnalyzeExec:         base,
		tableInfo:               task.TblInfo,
		colsInfo:                task.ColsInfo,
		handleCols:              task.HandleCols,
		indexes:                 availableIdx,
		AnalyzeInfo:             task.AnalyzeInfo,
		schemaForVirtualColEval: schemaForVirtualColEval,
		baseCount:               count,
		baseModifyCnt:           modifyCount,
	}
	e.analyzePB.ColReq = &tipb.AnalyzeColumnsReq{
		BucketSize:   int64(opts[ast.AnalyzeOptNumBuckets]),
		SampleSize:   int64(opts[ast.AnalyzeOptNumSamples]),
		SampleRate:   sampleRate,
		SketchSize:   statistics.MaxSketchSize,
		ColumnsInfo:  util.ColumnsToProto(task.ColsInfo, task.TblInfo.PKIsHandle, false, false),
		ColumnGroups: colGroups,
	}
	if task.TblInfo != nil {
		e.analyzePB.ColReq.PrimaryColumnIds = tables.TryGetCommonPkColumnIds(task.TblInfo)
		if task.TblInfo.IsCommonHandle {
			e.analyzePB.ColReq.PrimaryPrefixColumnIds = tables.PrimaryPrefixColumnIDs(task.TblInfo)
		}
	}
	b.err = tables.SetPBColumnsDefaultValue(b.ctx.GetExprCtx(), e.analyzePB.ColReq.ColumnsInfo, task.ColsInfo)
	return &analyzeTask{taskType: colTask, colExec: e, job: job}
}

// getAdjustedSampleRate calculate the sample rate by the table size. If we cannot get the table size. We use the 0.001 as the default sample rate.
// From the paper "Random sampling for histogram construction: how much is enough?"'s Corollary 1 to Theorem 5,
// for a table size n, histogram size k, maximum relative error in bin size f, and error probability gamma,
// the minimum random sample size is
//
//	r = 4 * k * ln(2*n/gamma) / f^2
//
// If we take f = 0.5, gamma = 0.01, n =1e6, we would got r = 305.82* k.
// Since the there's log function over the table size n, the r grows slowly when the n increases.
// If we take n = 1e12, a 300*k sample still gives <= 0.66 bin size error with probability 0.99.
// So if we don't consider the top-n values, we can keep the sample size at 300*256.
// But we may take some top-n before building the histogram, so we increase the sample a little.
func (b *executorBuilder) getAdjustedSampleRate(task plannercore.AnalyzeColumnsTask) (sampleRate float64, reason string) {
	statsHandle := domain.GetDomain(b.ctx).StatsHandle()
	defaultRate := 0.001
	if statsHandle == nil {
		return defaultRate, fmt.Sprintf("statsHandler is nil, use the default-rate=%v", defaultRate)
	}
	var statsTbl *statistics.Table
	tid := task.TableID.GetStatisticsID()
	if tid == task.TblInfo.ID {
		statsTbl = statsHandle.GetPhysicalTableStats(task.TblInfo.ID, task.TblInfo)
	} else {
		statsTbl = statsHandle.GetPhysicalTableStats(tid, task.TblInfo)
	}
	approxiCount, hasPD := b.getApproximateTableCountFromStorage(tid, task)
	// If there's no stats meta and no pd, return the default rate.
	if statsTbl == nil && !hasPD {
		return defaultRate, fmt.Sprintf("TiDB cannot get the row count of the table, use the default-rate=%v", defaultRate)
	}
	// If the count in stats_meta is still 0 and there's no information from pd side, we scan all rows.
	if statsTbl.RealtimeCount == 0 && !hasPD {
		return 1, "TiDB assumes that the table is empty and cannot get row count from PD, use sample-rate=1"
	}
	// we have issue https://github.com/pingcap/tidb/issues/29216.
	// To do a workaround for this issue, we check the approxiCount from the pd side to do a comparison.
	// If the count from the stats_meta is extremely smaller than the approximate count from the pd,
	// we think that we meet this issue and use the approximate count to calculate the sample rate.
	if float64(statsTbl.RealtimeCount*5) < approxiCount {
		// Confirmed by TiKV side, the experience error rate of the approximate count is about 20%.
		// So we increase the number to 150000 to reduce this error rate.
		sampleRate = math.Min(1, 150000/approxiCount)
		return sampleRate, fmt.Sprintf("Row count in stats_meta is much smaller compared with the row count got by PD, use min(1, 15000/%v) as the sample-rate=%v", approxiCount, sampleRate)
	}
	// If we don't go into the above if branch and we still detect the count is zero. Return 1 to prevent the dividing zero.
	if statsTbl.RealtimeCount == 0 {
		return 1, "TiDB assumes that the table is empty, use sample-rate=1"
	}
	// We are expected to scan about 100000 rows or so.
	// Since there's tiny error rate around the count from the stats meta, we use 110000 to get a little big result
	sampleRate = math.Min(1, config.DefRowsForSampleRate/float64(statsTbl.RealtimeCount))
	return sampleRate, fmt.Sprintf("use min(1, %v/%v) as the sample-rate=%v", config.DefRowsForSampleRate, statsTbl.RealtimeCount, sampleRate)
}

func (b *executorBuilder) getApproximateTableCountFromStorage(tid int64, task plannercore.AnalyzeColumnsTask) (float64, bool) {
	return pdhelper.GlobalPDHelper.GetApproximateTableCountFromStorage(context.Background(), b.ctx, tid, task.DBName, task.TableName, task.PartitionName)
}

func (b *executorBuilder) buildAnalyzeColumnsPushdown(
	task plannercore.AnalyzeColumnsTask,
	opts map[ast.AnalyzeOptionType]uint64,
	autoAnalyze string,
	schemaForVirtualColEval *expression.Schema,
) *analyzeTask {
	if task.StatsVersion == statistics.Version2 {
		return b.buildAnalyzeSamplingPushdown(task, opts, schemaForVirtualColEval)
	}
	job := &statistics.AnalyzeJob{DBName: task.DBName, TableName: task.TableName, PartitionName: task.PartitionName, JobInfo: autoAnalyze + "analyze columns"}
	cols := task.ColsInfo
	if hasPkHist(task.HandleCols) {
		colInfo := task.TblInfo.Columns[task.HandleCols.GetCol(0).Index]
		cols = append([]*model.ColumnInfo{colInfo}, cols...)
	} else if task.HandleCols != nil && !task.HandleCols.IsInt() {
		cols = make([]*model.ColumnInfo, 0, len(task.ColsInfo)+task.HandleCols.NumCols())
		for col := range task.HandleCols.IterColumns() {
			cols = append(cols, task.TblInfo.Columns[col.Index])
		}
		cols = append(cols, task.ColsInfo...)
		task.ColsInfo = cols
	}

	_, offset := timeutil.Zone(b.ctx.GetSessionVars().Location())
	sc := b.ctx.GetSessionVars().StmtCtx
	startTS, err := b.getSnapshotTS()
	if err != nil {
		b.err = err
		return nil
	}
	failpoint.Inject("injectAnalyzeSnapshot", func(val failpoint.Value) {
		startTS = uint64(val.(int))
	})
	concurrency := adaptiveAnlayzeDistSQLConcurrency(context.Background(), b.ctx)
	base := baseAnalyzeExec{
		ctx:         b.ctx,
		tableID:     task.TableID,
		concurrency: concurrency,
		analyzePB: &tipb.AnalyzeReq{
			Tp:             tipb.AnalyzeType_TypeColumn,
			Flags:          sc.PushDownFlags(),
			TimeZoneOffset: offset,
		},
		opts:     opts,
		job:      job,
		snapshot: startTS,
	}
	e := &AnalyzeColumnsExec{
		baseAnalyzeExec: base,
		colsInfo:        task.ColsInfo,
		handleCols:      task.HandleCols,
		AnalyzeInfo:     task.AnalyzeInfo,
	}
	depth := int32(opts[ast.AnalyzeOptCMSketchDepth])
	width := int32(opts[ast.AnalyzeOptCMSketchWidth])
	e.analyzePB.ColReq = &tipb.AnalyzeColumnsReq{
		BucketSize:    int64(opts[ast.AnalyzeOptNumBuckets]),
		SampleSize:    MaxRegionSampleSize,
		SketchSize:    statistics.MaxSketchSize,
		ColumnsInfo:   util.ColumnsToProto(cols, task.HandleCols != nil && task.HandleCols.IsInt(), false, false),
		CmsketchDepth: &depth,
		CmsketchWidth: &width,
	}
	if task.TblInfo != nil {
		e.analyzePB.ColReq.PrimaryColumnIds = tables.TryGetCommonPkColumnIds(task.TblInfo)
		if task.TblInfo.IsCommonHandle {
			e.analyzePB.ColReq.PrimaryPrefixColumnIds = tables.PrimaryPrefixColumnIDs(task.TblInfo)
		}
	}
	if task.CommonHandleInfo != nil {
		topNSize := new(int32)
		*topNSize = int32(opts[ast.AnalyzeOptNumTopN])
		statsVersion := new(int32)
		*statsVersion = int32(task.StatsVersion)
		e.analyzePB.IdxReq = &tipb.AnalyzeIndexReq{
			BucketSize: int64(opts[ast.AnalyzeOptNumBuckets]),
			NumColumns: int32(len(task.CommonHandleInfo.Columns)),
			TopNSize:   topNSize,
			Version:    statsVersion,
		}
		depth := int32(opts[ast.AnalyzeOptCMSketchDepth])
		width := int32(opts[ast.AnalyzeOptCMSketchWidth])
		e.analyzePB.IdxReq.CmsketchDepth = &depth
		e.analyzePB.IdxReq.CmsketchWidth = &width
		e.analyzePB.IdxReq.SketchSize = statistics.MaxSketchSize
		e.analyzePB.ColReq.PrimaryColumnIds = tables.TryGetCommonPkColumnIds(task.TblInfo)
		e.analyzePB.Tp = tipb.AnalyzeType_TypeMixed
		e.commonHandle = task.CommonHandleInfo
	}
	b.err = tables.SetPBColumnsDefaultValue(b.ctx.GetExprCtx(), e.analyzePB.ColReq.ColumnsInfo, cols)
	return &analyzeTask{taskType: colTask, colExec: e, job: job}
}

func (b *executorBuilder) buildAnalyze(v *plannercore.Analyze) exec.Executor {
	gp := domain.GetDomain(b.ctx).StatsHandle().GPool()
	e := &AnalyzeExec{
		BaseExecutor: exec.NewBaseExecutor(b.ctx, v.Schema(), v.ID()),
		tasks:        make([]*analyzeTask, 0, len(v.ColTasks)+len(v.IdxTasks)),
		opts:         v.Opts,
		OptionsMap:   v.OptionsMap,
		wg:           util.NewWaitGroupPool(gp),
		gp:           gp,
		errExitCh:    make(chan struct{}),
	}
	autoAnalyze := ""
	if b.ctx.GetSessionVars().InRestrictedSQL {
		autoAnalyze = "auto "
	}
	exprCtx := b.ctx.GetExprCtx()
	for _, task := range v.ColTasks {
		// ColumnInfos2ColumnsAndNames will use the `colInfos` to find the unique id for the column,
		// so we need to make sure all the columns pass into it.
		columns, _, err := expression.ColumnInfos2ColumnsAndNames(
			exprCtx,
			ast.NewCIStr(task.AnalyzeInfo.DBName),
			task.TblInfo.Name,
			append(task.ColsInfo, task.SkipColsInfo...),
			task.TblInfo,
		)
		columns = slices.DeleteFunc(columns, func(expr *expression.Column) bool {
			for _, col := range task.SkipColsInfo {
				if col.ID == expr.ID {
					return true
				}
			}
			return false
		})
		if err != nil {
			b.err = err
			return nil
		}
		schema := expression.NewSchema(columns...)
		e.tasks = append(e.tasks, b.buildAnalyzeColumnsPushdown(task, v.Opts, autoAnalyze, schema))
		// Other functions may set b.err, so we need to check it here.
		if b.err != nil {
			return nil
		}
	}
	for _, task := range v.IdxTasks {
		e.tasks = append(e.tasks, b.buildAnalyzeIndexPushdown(task, v.Opts, autoAnalyze))
		if b.err != nil {
			return nil
		}
	}
	return e
}

// retrieveColumnIdxsUsedByChild retrieve column indices map from child physical plan schema columns.
//
//	E.g. columnIdxsUsedByChild = [2, 3, 1] means child[col2, col3, col1] -> parent[col0, col1, col2].
//	`columnMissing` indicates whether one or more columns in `selfSchema` are not found in `childSchema`.
//	And `-1` in `columnIdxsUsedByChild` indicates the column not found.
//	If columnIdxsUsedByChild == nil, means selfSchema and childSchema are equal.
func retrieveColumnIdxsUsedByChild(selfSchema *expression.Schema, childSchema *expression.Schema) ([]int, bool) {
	equalSchema := (selfSchema.Len() == childSchema.Len())
	columnMissing := false
	columnIdxsUsedByChild := make([]int, 0, selfSchema.Len())
	for selfIdx, selfCol := range selfSchema.Columns {
		colIdxInChild := childSchema.ColumnIndex(selfCol)
		if !columnMissing && colIdxInChild == -1 {
			columnMissing = true
		}
		if equalSchema && selfIdx != colIdxInChild {
			equalSchema = false
		}
		columnIdxsUsedByChild = append(columnIdxsUsedByChild, colIdxInChild)
	}
	if equalSchema {
		columnIdxsUsedByChild = nil
	}
	return columnIdxsUsedByChild, columnMissing
}

// markChildrenUsedCols compares each child with the output schema, and mark
// each column of the child is used by output or not.
func markChildrenUsedCols(outputCols []*expression.Column, childSchemas ...*expression.Schema) (childrenUsed [][]int) {
	childrenUsed = make([][]int, 0, len(childSchemas))
	markedOffsets := make(map[int]int)
	// keep the original maybe reversed order.
	for originalIdx, col := range outputCols {
		markedOffsets[col.Index] = originalIdx
	}
	prefixLen := 0
	type intPair struct {
		first  int
		second int
	}
	// for example here.
	// left child schema: [col11]
	// right child schema: [col21, col22]
	// output schema is [col11, col22, col21], if not records the original derived order after physical resolve index.
	// the lused will be [0], the rused will be [0,1], while the actual order is dismissed, [1,0] is correct for rused.
	for _, childSchema := range childSchemas {
		usedIdxPair := make([]intPair, 0, len(childSchema.Columns))
		for i := range childSchema.Columns {
			if originalIdx, ok := markedOffsets[prefixLen+i]; ok {
				usedIdxPair = append(usedIdxPair, intPair{first: originalIdx, second: i})
			}
		}
		// sort the used idxes according their original indexes derived after resolveIndex.
		slices.SortFunc(usedIdxPair, func(a, b intPair) int {
			return cmp.Compare(a.first, b.first)
		})
		usedIdx := make([]int, 0, len(childSchema.Columns))
		for _, one := range usedIdxPair {
			usedIdx = append(usedIdx, one.second)
		}
		childrenUsed = append(childrenUsed, usedIdx)
		prefixLen += childSchema.Len()
	}
	return
}

func (*executorBuilder) corColInDistPlan(plans []base.PhysicalPlan) bool {
	for _, p := range plans {
		switch x := p.(type) {
		case *physicalop.PhysicalSelection:
			for _, cond := range x.Conditions {
				if len(expression.ExtractCorColumns(cond)) > 0 {
					return true
				}
			}
		case *physicalop.PhysicalProjection:
			for _, expr := range x.Exprs {
				if len(expression.ExtractCorColumns(expr)) > 0 {
					return true
				}
			}
		case *physicalop.PhysicalTopN:
			for _, byItem := range x.ByItems {
				if len(expression.ExtractCorColumns(byItem.Expr)) > 0 {
					return true
				}
			}
		case *physicalop.PhysicalTableScan:
			for _, cond := range x.LateMaterializationFilterCondition {
				if len(expression.ExtractCorColumns(cond)) > 0 {
					return true
				}
			}
		}
	}
	return false
}

// corColInAccess checks whether there's correlated column in access conditions.
func (*executorBuilder) corColInAccess(p base.PhysicalPlan) bool {
	var access []expression.Expression
	switch x := p.(type) {
	case *physicalop.PhysicalTableScan:
		access = x.AccessCondition
	case *physicalop.PhysicalIndexScan:
		access = x.AccessCondition
	}
	for _, cond := range access {
		if len(expression.ExtractCorColumns(cond)) > 0 {
			return true
		}
	}
	return false
}

func (b *executorBuilder) newDataReaderBuilder(p base.PhysicalPlan) (*dataReaderBuilder, error) {
	ts, err := b.getSnapshotTS()
	if err != nil {
		return nil, err
	}

	builderForDataReader := *b
	builderForDataReader.forDataReaderBuilder = true
	builderForDataReader.dataReaderTS = ts

	return &dataReaderBuilder{
		plan:            p,
		executorBuilder: &builderForDataReader,
	}, nil
}

func (b *executorBuilder) buildIndexLookUpJoin(v *physicalop.PhysicalIndexJoin) exec.Executor {
	outerExec := b.build(v.Children()[1-v.InnerChildIdx])
	if b.err != nil {
		return nil
	}
	outerTypes := exec.RetTypes(outerExec)
	innerPlan := v.Children()[v.InnerChildIdx]
	innerTypes := make([]*types.FieldType, innerPlan.Schema().Len())
	for i, col := range innerPlan.Schema().Columns {
		innerTypes[i] = col.RetType.Clone()
		// The `innerTypes` would be called for `Datum.ConvertTo` when converting the columns from outer table
		// to build hash map or construct lookup keys. So we need to modify its flen otherwise there would be
		// truncate error. See issue https://github.com/pingcap/tidb/issues/21232 for example.
		if innerTypes[i].EvalType() == types.ETString {
			innerTypes[i].SetFlen(types.UnspecifiedLength)
		}
	}

	// Use the probe table's collation.
	for i, col := range v.OuterHashKeys {
		outerTypes[col.Index] = outerTypes[col.Index].Clone()
		outerTypes[col.Index].SetCollate(innerTypes[v.InnerHashKeys[i].Index].GetCollate())
		outerTypes[col.Index].SetFlag(col.RetType.GetFlag())
	}

	// We should use JoinKey to construct the type information using by hashing, instead of using the child's schema directly.
	// When a hybrid type column is hashed multiple times, we need to distinguish what field types are used.
	// For example, the condition `enum = int and enum = string`, we should use ETInt to hash the first column,
	// and use ETString to hash the second column, although they may be the same column.
	innerHashTypes := make([]*types.FieldType, len(v.InnerHashKeys))
	outerHashTypes := make([]*types.FieldType, len(v.OuterHashKeys))
	for i, col := range v.InnerHashKeys {
		innerHashTypes[i] = innerTypes[col.Index].Clone()
		innerHashTypes[i].SetFlag(col.RetType.GetFlag())
	}
	for i, col := range v.OuterHashKeys {
		outerHashTypes[i] = outerTypes[col.Index].Clone()
		outerHashTypes[i].SetFlag(col.RetType.GetFlag())
	}

	var (
		outerFilter           []expression.Expression
		leftTypes, rightTypes []*types.FieldType
	)

	if v.InnerChildIdx == 0 {
		leftTypes, rightTypes = innerTypes, outerTypes
		outerFilter = v.RightConditions
		if len(v.LeftConditions) > 0 {
			b.err = errors.Annotate(exeerrors.ErrBuildExecutor, "join's inner condition should be empty")
			return nil
		}
	} else {
		leftTypes, rightTypes = outerTypes, innerTypes
		outerFilter = v.LeftConditions
		if len(v.RightConditions) > 0 {
			b.err = errors.Annotate(exeerrors.ErrBuildExecutor, "join's inner condition should be empty")
			return nil
		}
	}
	defaultValues := v.DefaultValues
	if defaultValues == nil {
		defaultValues = make([]types.Datum, len(innerTypes))
	}
	hasPrefixCol := false
	for _, l := range v.IdxColLens {
		if l != types.UnspecifiedLength {
			hasPrefixCol = true
			break
		}
	}

	readerBuilder, err := b.newDataReaderBuilder(innerPlan)
	if err != nil {
		b.err = err
		return nil
	}

	e := &join.IndexLookUpJoin{
		BaseExecutor: exec.NewBaseExecutor(b.ctx, v.Schema(), v.ID(), outerExec),
		OuterCtx: join.OuterCtx{
			RowTypes:  outerTypes,
			HashTypes: outerHashTypes,
			Filter:    outerFilter,
		},
		InnerCtx: join.InnerCtx{
			ReaderBuilder: readerBuilder,
			RowTypes:      innerTypes,
			HashTypes:     innerHashTypes,
			ColLens:       v.IdxColLens,
			HasPrefixCol:  hasPrefixCol,
		},
		WorkerWg:      new(sync.WaitGroup),
		IsOuterJoin:   v.JoinType.IsOuterJoin(),
		IndexRanges:   v.Ranges,
		KeyOff2IdxOff: v.KeyOff2IdxOff,
		LastColHelper: v.CompareFilters,
		Finished:      &atomic.Value{},
	}
	colsFromChildren := v.Schema().Columns
	if v.JoinType == logicalop.LeftOuterSemiJoin || v.JoinType == logicalop.AntiLeftOuterSemiJoin {
		colsFromChildren = colsFromChildren[:len(colsFromChildren)-1]
	}
	childrenUsedSchema := markChildrenUsedCols(colsFromChildren, v.Children()[0].Schema(), v.Children()[1].Schema())
	e.Joiner = join.NewJoiner(b.ctx, v.JoinType, v.InnerChildIdx == 0, defaultValues, v.OtherConditions, leftTypes, rightTypes, childrenUsedSchema, false)
	outerKeyCols := make([]int, len(v.OuterJoinKeys))
	for i := range v.OuterJoinKeys {
		outerKeyCols[i] = v.OuterJoinKeys[i].Index
	}
	innerKeyCols := make([]int, len(v.InnerJoinKeys))
	innerKeyColIDs := make([]int64, len(v.InnerJoinKeys))
	keyCollators := make([]collate.Collator, 0, len(v.InnerJoinKeys))
	for i := range v.InnerJoinKeys {
		innerKeyCols[i] = v.InnerJoinKeys[i].Index
		innerKeyColIDs[i] = v.InnerJoinKeys[i].ID
		keyCollators = append(keyCollators, collate.GetCollator(v.InnerJoinKeys[i].RetType.GetCollate()))
	}
	e.OuterCtx.KeyCols = outerKeyCols
	e.InnerCtx.KeyCols = innerKeyCols
	e.InnerCtx.KeyColIDs = innerKeyColIDs
	e.InnerCtx.KeyCollators = keyCollators

	outerHashCols, innerHashCols := make([]int, len(v.OuterHashKeys)), make([]int, len(v.InnerHashKeys))
	hashCollators := make([]collate.Collator, 0, len(v.InnerHashKeys))
	for i := range v.OuterHashKeys {
		outerHashCols[i] = v.OuterHashKeys[i].Index
	}
	for i := range v.InnerHashKeys {
		innerHashCols[i] = v.InnerHashKeys[i].Index
		hashCollators = append(hashCollators, collate.GetCollator(v.InnerHashKeys[i].RetType.GetCollate()))
	}
	e.OuterCtx.HashCols = outerHashCols
	e.InnerCtx.HashCols = innerHashCols
	e.InnerCtx.HashCollators = hashCollators

	e.JoinResult = exec.TryNewCacheChunk(e)
	executor_metrics.ExecutorCounterIndexLookUpJoin.Inc()
	return e
}

func (b *executorBuilder) buildIndexLookUpMergeJoin(v *plannercore.PhysicalIndexMergeJoin) exec.Executor {
	outerExec := b.build(v.Children()[1-v.InnerChildIdx])
	if b.err != nil {
		return nil
	}
	outerTypes := exec.RetTypes(outerExec)
	innerPlan := v.Children()[v.InnerChildIdx]
	innerTypes := make([]*types.FieldType, innerPlan.Schema().Len())
	for i, col := range innerPlan.Schema().Columns {
		innerTypes[i] = col.RetType.Clone()
		// The `innerTypes` would be called for `Datum.ConvertTo` when converting the columns from outer table
		// to build hash map or construct lookup keys. So we need to modify its flen otherwise there would be
		// truncate error. See issue https://github.com/pingcap/tidb/issues/21232 for example.
		if innerTypes[i].EvalType() == types.ETString {
			innerTypes[i].SetFlen(types.UnspecifiedLength)
		}
	}
	var (
		outerFilter           []expression.Expression
		leftTypes, rightTypes []*types.FieldType
	)
	if v.InnerChildIdx == 0 {
		leftTypes, rightTypes = innerTypes, outerTypes
		outerFilter = v.RightConditions
		if len(v.LeftConditions) > 0 {
			b.err = errors.Annotate(exeerrors.ErrBuildExecutor, "join's inner condition should be empty")
			return nil
		}
	} else {
		leftTypes, rightTypes = outerTypes, innerTypes
		outerFilter = v.LeftConditions
		if len(v.RightConditions) > 0 {
			b.err = errors.Annotate(exeerrors.ErrBuildExecutor, "join's inner condition should be empty")
			return nil
		}
	}
	defaultValues := v.DefaultValues
	if defaultValues == nil {
		defaultValues = make([]types.Datum, len(innerTypes))
	}
	outerKeyCols := make([]int, len(v.OuterJoinKeys))
	for i := range v.OuterJoinKeys {
		outerKeyCols[i] = v.OuterJoinKeys[i].Index
	}
	innerKeyCols := make([]int, len(v.InnerJoinKeys))
	keyCollators := make([]collate.Collator, 0, len(v.InnerJoinKeys))
	for i := range v.InnerJoinKeys {
		innerKeyCols[i] = v.InnerJoinKeys[i].Index
		keyCollators = append(keyCollators, collate.GetCollator(v.InnerJoinKeys[i].RetType.GetCollate()))
	}
	executor_metrics.ExecutorCounterIndexLookUpJoin.Inc()

	readerBuilder, err := b.newDataReaderBuilder(innerPlan)
	if err != nil {
		b.err = err
		return nil
	}

	e := &join.IndexLookUpMergeJoin{
		BaseExecutor: exec.NewBaseExecutor(b.ctx, v.Schema(), v.ID(), outerExec),
		OuterMergeCtx: join.OuterMergeCtx{
			RowTypes:      outerTypes,
			Filter:        outerFilter,
			JoinKeys:      v.OuterJoinKeys,
			KeyCols:       outerKeyCols,
			NeedOuterSort: v.NeedOuterSort,
			CompareFuncs:  v.OuterCompareFuncs,
		},
		InnerMergeCtx: join.InnerMergeCtx{
			ReaderBuilder:           readerBuilder,
			RowTypes:                innerTypes,
			JoinKeys:                v.InnerJoinKeys,
			KeyCols:                 innerKeyCols,
			KeyCollators:            keyCollators,
			CompareFuncs:            v.CompareFuncs,
			ColLens:                 v.IdxColLens,
			Desc:                    v.Desc,
			KeyOff2KeyOffOrderByIdx: v.KeyOff2KeyOffOrderByIdx,
		},
		WorkerWg:      new(sync.WaitGroup),
		IsOuterJoin:   v.JoinType.IsOuterJoin(),
		IndexRanges:   v.Ranges,
		KeyOff2IdxOff: v.KeyOff2IdxOff,
		LastColHelper: v.CompareFilters,
	}
	colsFromChildren := v.Schema().Columns
	if v.JoinType == logicalop.LeftOuterSemiJoin || v.JoinType == logicalop.AntiLeftOuterSemiJoin {
		colsFromChildren = colsFromChildren[:len(colsFromChildren)-1]
	}
	childrenUsedSchema := markChildrenUsedCols(colsFromChildren, v.Children()[0].Schema(), v.Children()[1].Schema())
	joiners := make([]join.Joiner, e.Ctx().GetSessionVars().IndexLookupJoinConcurrency())
	for i := range joiners {
		joiners[i] = join.NewJoiner(b.ctx, v.JoinType, v.InnerChildIdx == 0, defaultValues, v.OtherConditions, leftTypes, rightTypes, childrenUsedSchema, false)
	}
	e.Joiners = joiners
	return e
}

func (b *executorBuilder) buildIndexNestedLoopHashJoin(v *physicalop.PhysicalIndexHashJoin) exec.Executor {
	joinExec := b.buildIndexLookUpJoin(&(v.PhysicalIndexJoin))
	if b.err != nil {
		return nil
	}
	e := joinExec.(*join.IndexLookUpJoin)
	idxHash := &join.IndexNestedLoopHashJoin{
		IndexLookUpJoin: *e,
		KeepOuterOrder:  v.KeepOuterOrder,
	}
	concurrency := e.Ctx().GetSessionVars().IndexLookupJoinConcurrency()
	idxHash.Joiners = make([]join.Joiner, concurrency)
	for i := range concurrency {
		idxHash.Joiners[i] = e.Joiner.Clone()
	}
	return idxHash
}

func buildNoRangeTableReader(b *executorBuilder, v *physicalop.PhysicalTableReader) (*TableReaderExecutor, error) {
	tablePlans := v.TablePlans
	if v.StoreType == kv.TiFlash {
		tablePlans = []base.PhysicalPlan{v.GetTablePlan()}
	}
	dagReq, err := builder.ConstructDAGReq(b.ctx, tablePlans, v.StoreType)
	if err != nil {
		return nil, err
	}
	ts, err := v.GetTableScan()
	if err != nil {
		return nil, err
	}
	if err = b.validCanReadTemporaryOrCacheTable(ts.Table); err != nil {
		return nil, err
	}

	tbl, _ := b.is.TableByID(context.Background(), ts.Table.ID)
	isPartition, physicalTableID := ts.IsPartition()
	if isPartition {
		pt := tbl.(table.PartitionedTable)
		tbl = pt.GetPartition(physicalTableID)
	}
	startTS, err := b.getSnapshotTS()
	if err != nil {
		return nil, err
	}
	paging := b.ctx.GetSessionVars().EnablePaging

	e := &TableReaderExecutor{
		BaseExecutorV2:             exec.NewBaseExecutorV2(b.ctx.GetSessionVars(), v.Schema(), v.ID()),
		tableReaderExecutorContext: newTableReaderExecutorContext(b.ctx),
		indexUsageReporter:         b.buildIndexUsageReporter(v, true),
		dagPB:                      dagReq,
		startTS:                    startTS,
		txnScope:                   b.txnScope,
		readReplicaScope:           b.readReplicaScope,
		isStaleness:                b.isStaleness,
		netDataSize:                v.GetNetDataSize(),
		table:                      tbl,
		keepOrder:                  ts.KeepOrder,
		desc:                       ts.Desc,
		byItems:                    ts.ByItems,
		columns:                    ts.Columns,
		paging:                     paging,
		corColInFilter:             b.corColInDistPlan(v.TablePlans),
		corColInAccess:             b.corColInAccess(v.TablePlans[0]),
		plans:                      v.TablePlans,
		tablePlan:                  v.GetTablePlan(),
		storeType:                  v.StoreType,
		batchCop:                   v.ReadReqType == physicalop.BatchCop,
	}
	e.buildVirtualColumnInfo()

	if v.StoreType == kv.TiDB && b.ctx.GetSessionVars().User != nil {
		// User info is used to do privilege check. It is only used in TiDB cluster memory table.
		e.dagPB.User = &tipb.UserIdentity{
			UserName: b.ctx.GetSessionVars().User.Username,
			UserHost: b.ctx.GetSessionVars().User.Hostname,
		}
	}

	for i := range v.Schema().Columns {
		dagReq.OutputOffsets = append(dagReq.OutputOffsets, uint32(i))
	}

	if e.table.Meta().TempTableType != model.TempTableNone {
		e.dummy = true
	}

	return e, nil
}

func (b *executorBuilder) buildMPPGather(v *physicalop.PhysicalTableReader) exec.Executor {
	startTs, err := b.getSnapshotTS()
	if err != nil {
		b.err = err
		return nil
	}

	gather := &MPPGather{
		BaseExecutor: exec.NewBaseExecutor(b.ctx, v.Schema(), v.ID()),
		is:           b.is,
		originalPlan: v.GetTablePlan(),
		startTS:      startTs,
		mppQueryID:   kv.MPPQueryID{QueryTs: getMPPQueryTS(b.ctx), LocalQueryID: getMPPQueryID(b.ctx), ServerID: domain.GetDomain(b.ctx).ServerID()},
		memTracker:   memory.NewTracker(v.ID(), -1),

		columns:                    []*model.ColumnInfo{},
		virtualColumnIndex:         []int{},
		virtualColumnRetFieldTypes: []*types.FieldType{},
	}

	gather.memTracker.AttachTo(b.ctx.GetSessionVars().StmtCtx.MemTracker)

	var hasVirtualCol bool
	for _, col := range v.Schema().Columns {
		if col.VirtualExpr != nil {
			hasVirtualCol = true
			break
		}
	}

	var isSingleDataSource bool
	tableScans := v.GetTableScans()
	if len(tableScans) == 1 {
		isSingleDataSource = true
	}

	// 1. hasVirtualCol: when got virtual column in TableScan, will generate plan like the following,
	//                   and there will be no other operators in the MPP fragment.
	//     MPPGather
	//       ExchangeSender
	//         PhysicalTableScan
	// 2. UnionScan: there won't be any operators like Join between UnionScan and TableScan.
	//               and UnionScan cannot push down to tiflash.
	if !isSingleDataSource {
		if hasVirtualCol || b.encounterUnionScan {
			b.err = errors.Errorf("should only have one TableScan in MPP fragment(hasVirtualCol: %v, encounterUnionScan: %v)", hasVirtualCol, b.encounterUnionScan)
			return nil
		}
		return gather
	}

	// Setup MPPGather.table if isSingleDataSource.
	// Virtual Column or UnionScan need to use it.
	ts := tableScans[0]
	gather.columns = ts.Columns
	if hasVirtualCol {
		gather.virtualColumnIndex, gather.virtualColumnRetFieldTypes = buildVirtualColumnInfo(gather.Schema(), gather.columns)
	}
	tbl, _ := b.is.TableByID(context.Background(), ts.Table.ID)
	isPartition, physicalTableID := ts.IsPartition()
	if isPartition {
		// Only for static pruning partition table.
		pt := tbl.(table.PartitionedTable)
		tbl = pt.GetPartition(physicalTableID)
	}
	gather.table = tbl
	return gather
}

// buildTableReader builds a table reader executor. It first build a no range table reader,
// and then update it ranges from table scan plan.
func (b *executorBuilder) buildTableReader(v *physicalop.PhysicalTableReader) exec.Executor {
	failpoint.Inject("checkUseMPP", func(val failpoint.Value) {
		if !b.ctx.GetSessionVars().InRestrictedSQL && val.(bool) != useMPPExecution(b.ctx, v) {
			if val.(bool) {
				b.err = errors.New("expect mpp but not used")
			} else {
				b.err = errors.New("don't expect mpp but we used it")
			}
			failpoint.Return(nil)
		}
	})
	// https://github.com/pingcap/tidb/issues/50358
	if len(v.Schema().Columns) == 0 && len(v.GetTablePlan().Schema().Columns) > 0 {
		v.SetSchema(v.GetTablePlan().Schema())
	}

	sctx := b.ctx.GetSessionVars().StmtCtx
	switch v.StoreType {
	case kv.TiKV:
		sctx.IsTiKV.Store(true)
	case kv.TiFlash:
		sctx.IsTiFlash.Store(true)
	}

	useMPP := useMPPExecution(b.ctx, v)
	useTiFlashBatchCop := v.ReadReqType == physicalop.BatchCop
	useTiFlash := useMPP || useTiFlashBatchCop
	if useTiFlash {
		if _, isTiDBZoneLabelSet := config.GetGlobalConfig().Labels[placement.DCLabelKey]; b.ctx.GetSessionVars().TiFlashReplicaRead != tiflash.AllReplicas && !isTiDBZoneLabelSet {
			b.ctx.GetSessionVars().StmtCtx.AppendWarning(errors.NewNoStackErrorf("the variable tiflash_replica_read is ignored, because the entry TiDB[%s] does not set the zone attribute and tiflash_replica_read is '%s'", config.GetGlobalConfig().AdvertiseAddress, tiflash.GetTiFlashReplicaRead(b.ctx.GetSessionVars().TiFlashReplicaRead)))
		}
	}
	if useMPP {
		return b.buildMPPGather(v)
	}
	ts, err := v.GetTableScan()
	if err != nil {
		b.err = err
		return nil
	}
	ret, err := buildNoRangeTableReader(b, v)
	if err != nil {
		b.err = err
		return nil
	}
	if err = b.validCanReadTemporaryOrCacheTable(ts.Table); err != nil {
		b.err = err
		return nil
	}

	ret.ranges = ts.Ranges
	sctx.TableIDs = append(sctx.TableIDs, ts.Table.ID)

	if !b.ctx.GetSessionVars().StmtCtx.UseDynamicPartitionPrune() {
		return ret
	}
	// When isPartition is set, it means the union rewriting is done, so a partition reader is preferred.
	if ok, _ := ts.IsPartition(); ok {
		return ret
	}

	pi := ts.Table.GetPartitionInfo()
	if pi == nil {
		return ret
	}

	tmp, _ := b.is.TableByID(context.Background(), ts.Table.ID)
	tbl := tmp.(table.PartitionedTable)
	partitions, err := partitionPruning(b.ctx, tbl, v.PlanPartInfo)
	if err != nil {
		b.err = err
		return nil
	}

	if len(partitions) == 0 {
		return &TableDualExec{BaseExecutorV2: ret.BaseExecutorV2}
	}

	// Sort the partition is necessary to make the final multiple partition key ranges ordered.
	slices.SortFunc(partitions, func(i, j table.PhysicalTable) int {
		return cmp.Compare(i.GetPhysicalID(), j.GetPhysicalID())
	})
	ret.kvRangeBuilder = kvRangeBuilderFromRangeAndPartition{
		partitions: partitions,
	}

	return ret
}

func buildIndexRangeForEachPartition(rctx *rangerctx.RangerContext, usedPartitions []table.PhysicalTable, contentPos []int64,
	lookUpContent []*join.IndexJoinLookUpContent, indexRanges []*ranger.Range, keyOff2IdxOff []int, cwc *physicalop.ColWithCmpFuncManager,
) (map[int64][]*ranger.Range, error) {
	contentBucket := make(map[int64][]*join.IndexJoinLookUpContent)
	for _, p := range usedPartitions {
		contentBucket[p.GetPhysicalID()] = make([]*join.IndexJoinLookUpContent, 0, 8)
	}
	for i, pos := range contentPos {
		if _, ok := contentBucket[pos]; ok {
			contentBucket[pos] = append(contentBucket[pos], lookUpContent[i])
		}
	}
	nextRange := make(map[int64][]*ranger.Range)
	for _, p := range usedPartitions {
		ranges, err := buildRangesForIndexJoin(rctx, contentBucket[p.GetPhysicalID()], indexRanges, keyOff2IdxOff, cwc)
		if err != nil {
			return nil, err
		}
		nextRange[p.GetPhysicalID()] = ranges
	}
	return nextRange, nil
}

func getPartitionKeyColOffsets(keyColIDs []int64, pt table.PartitionedTable) []int {
	keyColOffsets := make([]int, len(keyColIDs))
	for i, colID := range keyColIDs {
		offset := -1
		for j, col := range pt.Cols() {
			if colID == col.ID {
				offset = j
				break
			}
		}
		if offset == -1 {
			return nil
		}
		keyColOffsets[i] = offset
	}

	t, ok := pt.(interface {
		PartitionExpr() *tables.PartitionExpr
	})
	if !ok {
		return nil
	}
	pe := t.PartitionExpr()
	if pe == nil {
		return nil
	}

	offsetMap := make(map[int]struct{})
	for _, offset := range keyColOffsets {
		offsetMap[offset] = struct{}{}
	}
	for _, offset := range pe.ColumnOffset {
		if _, ok := offsetMap[offset]; !ok {
			return nil
		}
	}
	return keyColOffsets
}

func (builder *dataReaderBuilder) prunePartitionForInnerExecutor(tbl table.Table, physPlanPartInfo *physicalop.PhysPlanPartInfo,
	lookUpContent []*join.IndexJoinLookUpContent) (usedPartition []table.PhysicalTable, canPrune bool, contentPos []int64, err error) {
	partitionTbl := tbl.(table.PartitionedTable)

	// In index join, this is called by multiple goroutines simultaneously, but partitionPruning is not thread-safe.
	// Use once.Do to avoid DATA RACE here.
	// TODO: condition based pruning can be do in advance.
	condPruneResult, err := builder.partitionPruning(partitionTbl, physPlanPartInfo)
	if err != nil {
		return nil, false, nil, err
	}

	// recalculate key column offsets
	if len(lookUpContent) == 0 {
		return nil, false, nil, nil
	}
	if lookUpContent[0].KeyColIDs == nil {
		return nil, false, nil, plannererrors.ErrInternal.GenWithStack("cannot get column IDs when dynamic pruning")
	}
	keyColOffsets := getPartitionKeyColOffsets(lookUpContent[0].KeyColIDs, partitionTbl)
	if len(keyColOffsets) == 0 {
		return condPruneResult, false, nil, nil
	}

	locateKey := make([]types.Datum, len(partitionTbl.Cols()))
	partitions := make(map[int64]table.PhysicalTable)
	contentPos = make([]int64, len(lookUpContent))
	exprCtx := builder.ctx.GetExprCtx()
	for idx, content := range lookUpContent {
		for i, data := range content.Keys {
			locateKey[keyColOffsets[i]] = data
		}
		p, err := partitionTbl.GetPartitionByRow(exprCtx.GetEvalCtx(), locateKey)
		if table.ErrNoPartitionForGivenValue.Equal(err) {
			continue
		}
		if err != nil {
			return nil, false, nil, err
		}
		if _, ok := partitions[p.GetPhysicalID()]; !ok {
			partitions[p.GetPhysicalID()] = p
		}
		contentPos[idx] = p.GetPhysicalID()
	}

	usedPartition = make([]table.PhysicalTable, 0, len(partitions))
	for _, p := range condPruneResult {
		if _, ok := partitions[p.GetPhysicalID()]; ok {
			usedPartition = append(usedPartition, p)
		}
	}

	// To make the final key ranges involving multiple partitions ordered.
	slices.SortFunc(usedPartition, func(i, j table.PhysicalTable) int {
		return cmp.Compare(i.GetPhysicalID(), j.GetPhysicalID())
	})
	return usedPartition, true, contentPos, nil
}

func buildNoRangeIndexReader(b *executorBuilder, v *physicalop.PhysicalIndexReader) (*IndexReaderExecutor, error) {
	dagReq, err := builder.ConstructDAGReq(b.ctx, v.IndexPlans, kv.TiKV)
	if err != nil {
		return nil, err
	}
	is := v.IndexPlans[0].(*physicalop.PhysicalIndexScan)
	tbl, _ := b.is.TableByID(context.Background(), is.Table.ID)
	isPartition, physicalTableID := is.IsPartitionTable()
	if isPartition {
		pt := tbl.(table.PartitionedTable)
		tbl = pt.GetPartition(physicalTableID)
	} else {
		physicalTableID = is.Table.ID
	}
	startTS, err := b.getSnapshotTS()
	if err != nil {
		return nil, err
	}
	paging := b.ctx.GetSessionVars().EnablePaging

	b.ctx.GetSessionVars().StmtCtx.IsTiKV.Store(true)

	e := &IndexReaderExecutor{
		indexReaderExecutorContext: newIndexReaderExecutorContext(b.ctx),
		BaseExecutorV2:             exec.NewBaseExecutorV2(b.ctx.GetSessionVars(), v.Schema(), v.ID()),
		indexUsageReporter:         b.buildIndexUsageReporter(v, true),
		dagPB:                      dagReq,
		startTS:                    startTS,
		txnScope:                   b.txnScope,
		readReplicaScope:           b.readReplicaScope,
		isStaleness:                b.isStaleness,
		netDataSize:                v.GetNetDataSize(),
		physicalTableID:            physicalTableID,
		table:                      tbl,
		index:                      is.Index,
		keepOrder:                  is.KeepOrder,
		desc:                       is.Desc,
		columns:                    is.Columns,
		byItems:                    is.ByItems,
		paging:                     paging,
		corColInFilter:             b.corColInDistPlan(v.IndexPlans),
		corColInAccess:             b.corColInAccess(v.IndexPlans[0]),
		idxCols:                    is.IdxCols,
		colLens:                    is.IdxColLens,
		plans:                      v.IndexPlans,
		outputColumns:              v.OutputColumns,
	}

	for _, col := range v.OutputColumns {
		dagReq.OutputOffsets = append(dagReq.OutputOffsets, uint32(col.Index))
	}

	if e.table.Meta().TempTableType != model.TempTableNone {
		e.dummy = true
	}

	return e, nil
}

<<<<<<< HEAD
func (b *executorBuilder) buildIndexReader(v *physicalop.PhysicalIndexReader) exec.Executor {
	is := v.IndexPlans[0].(*plannercore.PhysicalIndexScan)
=======
func (b *executorBuilder) buildIndexReader(v *plannercore.PhysicalIndexReader) exec.Executor {
	is := v.IndexPlans[0].(*physicalop.PhysicalIndexScan)
>>>>>>> 658fa1a4
	if err := b.validCanReadTemporaryOrCacheTable(is.Table); err != nil {
		b.err = err
		return nil
	}

	ret, err := buildNoRangeIndexReader(b, v)
	if err != nil {
		b.err = err
		return nil
	}

	ret.ranges = is.Ranges
	sctx := b.ctx.GetSessionVars().StmtCtx
	sctx.IndexNames = append(sctx.IndexNames, is.Table.Name.O+":"+is.Index.Name.O)

	if !b.ctx.GetSessionVars().StmtCtx.UseDynamicPartitionPrune() {
		return ret
	}
	// When isPartition is set, it means the union rewriting is done, so a partition reader is preferred.
	if ok, _ := is.IsPartitionTable(); ok {
		return ret
	}

	pi := is.Table.GetPartitionInfo()
	if pi == nil {
		return ret
	}

	if is.Index.Global {
		ret.partitionIDMap, err = getPartitionIDsAfterPruning(b.ctx, ret.table.(table.PartitionedTable), v.PlanPartInfo)
		if err != nil {
			b.err = err
			return nil
		}
		return ret
	}

	tmp, _ := b.is.TableByID(context.Background(), is.Table.ID)
	tbl := tmp.(table.PartitionedTable)
	partitions, err := partitionPruning(b.ctx, tbl, v.PlanPartInfo)
	if err != nil {
		b.err = err
		return nil
	}
	ret.partitions = partitions
	return ret
}

func buildTableReq(b *executorBuilder, schemaLen int, plans []base.PhysicalPlan) (dagReq *tipb.DAGRequest, val table.Table, err error) {
	tableReq, err := builder.ConstructDAGReq(b.ctx, plans, kv.TiKV)
	if err != nil {
		return nil, nil, err
	}
	for i := range schemaLen {
		tableReq.OutputOffsets = append(tableReq.OutputOffsets, uint32(i))
	}
	ts := plans[0].(*physicalop.PhysicalTableScan)
	tbl, _ := b.is.TableByID(context.Background(), ts.Table.ID)
	isPartition, physicalTableID := ts.IsPartition()
	if isPartition {
		pt := tbl.(table.PartitionedTable)
		tbl = pt.GetPartition(physicalTableID)
	}
	return tableReq, tbl, err
}

// buildIndexReq is designed to create a DAG for index request.
// If len(ByItems) != 0 means index request should return related columns
// to sort result rows in TiDB side for partition tables.
func buildIndexReq(ctx sessionctx.Context, columns []*model.IndexColumn, handleLen int, plans []base.PhysicalPlan) (dagReq *tipb.DAGRequest, err error) {
	indexReq, err := builder.ConstructDAGReq(ctx, plans, kv.TiKV)
	if err != nil {
		return nil, err
	}

	indexReq.OutputOffsets = []uint32{}
	idxScan := plans[0].(*physicalop.PhysicalIndexScan)
	if len(idxScan.ByItems) != 0 {
		schema := idxScan.Schema()
		for _, item := range idxScan.ByItems {
			c, ok := item.Expr.(*expression.Column)
			if !ok {
				return nil, errors.Errorf("Not support non-column in orderBy pushed down")
			}
			find := false
			for i, schemaColumn := range schema.Columns {
				if schemaColumn.ID == c.ID {
					indexReq.OutputOffsets = append(indexReq.OutputOffsets, uint32(i))
					find = true
					break
				}
			}
			if !find {
				return nil, errors.Errorf("Not found order by related columns in indexScan.schema")
			}
		}
	}

	for i := range handleLen {
		indexReq.OutputOffsets = append(indexReq.OutputOffsets, uint32(len(columns)+i))
	}

	if idxScan.NeedExtraOutputCol() {
		// need add one more column for pid or physical table id
		indexReq.OutputOffsets = append(indexReq.OutputOffsets, uint32(len(columns)+handleLen))
	}
	return indexReq, err
}

func buildNoRangeIndexLookUpReader(b *executorBuilder, v *plannercore.PhysicalIndexLookUpReader) (*IndexLookUpExecutor, error) {
	is := v.IndexPlans[0].(*physicalop.PhysicalIndexScan)
	var handleLen int
	if len(v.CommonHandleCols) != 0 {
		handleLen = len(v.CommonHandleCols)
	} else {
		handleLen = 1
	}
	indexReq, err := buildIndexReq(b.ctx, is.Index.Columns, handleLen, v.IndexPlans)
	if err != nil {
		return nil, err
	}
	indexPaging := false
	if v.Paging {
		indexPaging = true
	}
	tableReq, tbl, err := buildTableReq(b, v.Schema().Len(), v.TablePlans)
	if err != nil {
		return nil, err
	}
	ts := v.TablePlans[0].(*physicalop.PhysicalTableScan)
	startTS, err := b.getSnapshotTS()
	if err != nil {
		return nil, err
	}

	readerBuilder, err := b.newDataReaderBuilder(nil)
	if err != nil {
		return nil, err
	}

	b.ctx.GetSessionVars().StmtCtx.IsTiKV.Store(true)

	e := &IndexLookUpExecutor{
		indexLookUpExecutorContext: newIndexLookUpExecutorContext(b.ctx),
		BaseExecutorV2:             exec.NewBaseExecutorV2(b.ctx.GetSessionVars(), v.Schema(), v.ID()),
		indexUsageReporter:         b.buildIndexUsageReporter(v, true),
		dagPB:                      indexReq,
		startTS:                    startTS,
		table:                      tbl,
		index:                      is.Index,
		keepOrder:                  is.KeepOrder,
		byItems:                    is.ByItems,
		desc:                       is.Desc,
		tableRequest:               tableReq,
		columns:                    ts.Columns,
		indexPaging:                indexPaging,
		dataReaderBuilder:          readerBuilder,
		corColInIdxSide:            b.corColInDistPlan(v.IndexPlans),
		corColInTblSide:            b.corColInDistPlan(v.TablePlans),
		corColInAccess:             b.corColInAccess(v.IndexPlans[0]),
		idxCols:                    is.IdxCols,
		colLens:                    is.IdxColLens,
		idxPlans:                   v.IndexPlans,
		tblPlans:                   v.TablePlans,
		PushedLimit:                v.PushedLimit,
		idxNetDataSize:             v.GetAvgTableRowSize(),
		avgRowSize:                 v.GetAvgTableRowSize(),
	}

	if v.ExtraHandleCol != nil {
		e.handleIdx = append(e.handleIdx, v.ExtraHandleCol.Index)
		e.handleCols = []*expression.Column{v.ExtraHandleCol}
	} else {
		for _, handleCol := range v.CommonHandleCols {
			e.handleIdx = append(e.handleIdx, handleCol.Index)
		}
		e.handleCols = v.CommonHandleCols
		e.primaryKeyIndex = tables.FindPrimaryIndex(tbl.Meta())
	}

	if e.table.Meta().TempTableType != model.TempTableNone {
		e.dummy = true
	}
	return e, nil
}

func (b *executorBuilder) buildIndexLookUpReader(v *plannercore.PhysicalIndexLookUpReader) exec.Executor {
	if b.Ti != nil {
		b.Ti.UseTableLookUp.Store(true)
	}
	is := v.IndexPlans[0].(*physicalop.PhysicalIndexScan)
	if err := b.validCanReadTemporaryOrCacheTable(is.Table); err != nil {
		b.err = err
		return nil
	}

	ret, err := buildNoRangeIndexLookUpReader(b, v)
	if err != nil {
		b.err = err
		return nil
	}

	ts := v.TablePlans[0].(*physicalop.PhysicalTableScan)

	ret.ranges = is.Ranges
	executor_metrics.ExecutorCounterIndexLookUpExecutor.Inc()

	sctx := b.ctx.GetSessionVars().StmtCtx
	sctx.IndexNames = append(sctx.IndexNames, is.Table.Name.O+":"+is.Index.Name.O)
	sctx.TableIDs = append(sctx.TableIDs, ts.Table.ID)

	if !b.ctx.GetSessionVars().StmtCtx.UseDynamicPartitionPrune() {
		return ret
	}

	if pi := is.Table.GetPartitionInfo(); pi == nil {
		return ret
	}

	if is.Index.Global {
		ret.partitionIDMap, err = getPartitionIDsAfterPruning(b.ctx, ret.table.(table.PartitionedTable), v.PlanPartInfo)
		if err != nil {
			b.err = err
			return nil
		}

		return ret
	}
	if ok, _ := is.IsPartitionTable(); ok {
		// Already pruned when translated to logical union.
		return ret
	}

	tmp, _ := b.is.TableByID(context.Background(), is.Table.ID)
	tbl := tmp.(table.PartitionedTable)
	partitions, err := partitionPruning(b.ctx, tbl, v.PlanPartInfo)
	if err != nil {
		b.err = err
		return nil
	}
	ret.partitionTableMode = true
	ret.prunedPartitions = partitions
	return ret
}

func buildNoRangeIndexMergeReader(b *executorBuilder, v *plannercore.PhysicalIndexMergeReader) (*IndexMergeReaderExecutor, error) {
	partialPlanCount := len(v.PartialPlans)
	partialReqs := make([]*tipb.DAGRequest, 0, partialPlanCount)
	partialDataSizes := make([]float64, 0, partialPlanCount)
	indexes := make([]*model.IndexInfo, 0, partialPlanCount)
	descs := make([]bool, 0, partialPlanCount)
	ts := v.TablePlans[0].(*physicalop.PhysicalTableScan)
	isCorColInPartialFilters := make([]bool, 0, partialPlanCount)
	isCorColInPartialAccess := make([]bool, 0, partialPlanCount)
	hasGlobalIndex := false
	for i := range partialPlanCount {
		var tempReq *tipb.DAGRequest
		var err error

		if is, ok := v.PartialPlans[i][0].(*physicalop.PhysicalIndexScan); ok {
			tempReq, err = buildIndexReq(b.ctx, is.Index.Columns, ts.HandleCols.NumCols(), v.PartialPlans[i])
			descs = append(descs, is.Desc)
			indexes = append(indexes, is.Index)
			if is.Index.Global {
				hasGlobalIndex = true
			}
		} else {
			ts := v.PartialPlans[i][0].(*physicalop.PhysicalTableScan)
			tempReq, _, err = buildTableReq(b, len(ts.Columns), v.PartialPlans[i])
			descs = append(descs, ts.Desc)
			indexes = append(indexes, nil)
		}
		if err != nil {
			return nil, err
		}
		collect := false
		tempReq.CollectRangeCounts = &collect
		partialReqs = append(partialReqs, tempReq)
		isCorColInPartialFilters = append(isCorColInPartialFilters, b.corColInDistPlan(v.PartialPlans[i]))
		isCorColInPartialAccess = append(isCorColInPartialAccess, b.corColInAccess(v.PartialPlans[i][0]))
		partialDataSizes = append(partialDataSizes, v.GetPartialReaderNetDataSize(v.PartialPlans[i][0]))
	}
	tableReq, tblInfo, err := buildTableReq(b, v.Schema().Len(), v.TablePlans)
	isCorColInTableFilter := b.corColInDistPlan(v.TablePlans)
	if err != nil {
		return nil, err
	}
	startTS, err := b.getSnapshotTS()
	if err != nil {
		return nil, err
	}

	readerBuilder, err := b.newDataReaderBuilder(nil)
	if err != nil {
		return nil, err
	}

	b.ctx.GetSessionVars().StmtCtx.IsTiKV.Store(true)

	e := &IndexMergeReaderExecutor{
		BaseExecutor:             exec.NewBaseExecutor(b.ctx, v.Schema(), v.ID()),
		indexUsageReporter:       b.buildIndexUsageReporter(v, true),
		dagPBs:                   partialReqs,
		startTS:                  startTS,
		table:                    tblInfo,
		indexes:                  indexes,
		descs:                    descs,
		tableRequest:             tableReq,
		columns:                  ts.Columns,
		partialPlans:             v.PartialPlans,
		tblPlans:                 v.TablePlans,
		partialNetDataSizes:      partialDataSizes,
		dataAvgRowSize:           v.GetAvgTableRowSize(),
		dataReaderBuilder:        readerBuilder,
		handleCols:               v.HandleCols,
		isCorColInPartialFilters: isCorColInPartialFilters,
		isCorColInTableFilter:    isCorColInTableFilter,
		isCorColInPartialAccess:  isCorColInPartialAccess,
		isIntersection:           v.IsIntersectionType,
		byItems:                  v.ByItems,
		pushedLimit:              v.PushedLimit,
		keepOrder:                v.KeepOrder,
		hasGlobalIndex:           hasGlobalIndex,
	}
	collectTable := false
	e.tableRequest.CollectRangeCounts = &collectTable
	return e, nil
}

type tableStatsPreloader interface {
	LoadTableStats(sessionctx.Context)
}

func buildIndexUsageReporter(ctx sessionctx.Context, plan tableStatsPreloader, loadStats bool) (indexUsageReporter *exec.IndexUsageReporter) {
	sc := ctx.GetSessionVars().StmtCtx
	if ctx.GetSessionVars().StmtCtx.IndexUsageCollector != nil &&
		sc.RuntimeStatsColl != nil {
		if loadStats {
			// Preload the table stats. If the statement is a point-get or execute, the planner may not have loaded the
			// stats.
			plan.LoadTableStats(ctx)
		}

		statsMap := sc.GetUsedStatsInfo(false)
		indexUsageReporter = exec.NewIndexUsageReporter(
			sc.IndexUsageCollector,
			sc.RuntimeStatsColl, statsMap)
	}

	return indexUsageReporter
}

func (b *executorBuilder) buildIndexUsageReporter(plan tableStatsPreloader, loadStats bool) (indexUsageReporter *exec.IndexUsageReporter) {
	return buildIndexUsageReporter(b.ctx, plan, loadStats)
}

func (b *executorBuilder) buildIndexMergeReader(v *plannercore.PhysicalIndexMergeReader) exec.Executor {
	if b.Ti != nil {
		b.Ti.UseIndexMerge = true
		b.Ti.UseTableLookUp.Store(true)
	}
	ts := v.TablePlans[0].(*physicalop.PhysicalTableScan)
	if err := b.validCanReadTemporaryOrCacheTable(ts.Table); err != nil {
		b.err = err
		return nil
	}

	ret, err := buildNoRangeIndexMergeReader(b, v)
	if err != nil {
		b.err = err
		return nil
	}
	ret.ranges = make([][]*ranger.Range, 0, len(v.PartialPlans))
	sctx := b.ctx.GetSessionVars().StmtCtx
	hasGlobalIndex := false
	for i := range v.PartialPlans {
		if is, ok := v.PartialPlans[i][0].(*physicalop.PhysicalIndexScan); ok {
			ret.ranges = append(ret.ranges, is.Ranges)
			sctx.IndexNames = append(sctx.IndexNames, is.Table.Name.O+":"+is.Index.Name.O)
			if is.Index.Global {
				hasGlobalIndex = true
			}
		} else {
			ret.ranges = append(ret.ranges, v.PartialPlans[i][0].(*physicalop.PhysicalTableScan).Ranges)
			if ret.table.Meta().IsCommonHandle {
				tblInfo := ret.table.Meta()
				sctx.IndexNames = append(sctx.IndexNames, tblInfo.Name.O+":"+tables.FindPrimaryIndex(tblInfo).Name.O)
			}
		}
	}
	sctx.TableIDs = append(sctx.TableIDs, ts.Table.ID)
	executor_metrics.ExecutorCounterIndexMergeReaderExecutor.Inc()

	if !b.ctx.GetSessionVars().StmtCtx.UseDynamicPartitionPrune() {
		return ret
	}

	if pi := ts.Table.GetPartitionInfo(); pi == nil {
		return ret
	}

	tmp, _ := b.is.TableByID(context.Background(), ts.Table.ID)
	partitions, err := partitionPruning(b.ctx, tmp.(table.PartitionedTable), v.PlanPartInfo)
	if err != nil {
		b.err = err
		return nil
	}
	ret.partitionTableMode, ret.prunedPartitions = true, partitions
	if hasGlobalIndex {
		ret.partitionIDMap = make(map[int64]struct{})
		for _, p := range partitions {
			ret.partitionIDMap[p.GetPhysicalID()] = struct{}{}
		}
	}
	return ret
}

// dataReaderBuilder build an executor.
// The executor can be used to read data in the ranges which are constructed by datums.
// Differences from executorBuilder:
// 1. dataReaderBuilder calculate data range from argument, rather than plan.
// 2. the result executor is already opened.
type dataReaderBuilder struct {
	plan base.Plan
	*executorBuilder

	selectResultHook // for testing
	once             struct {
		sync.Once
		condPruneResult []table.PhysicalTable
		err             error
	}
}

type mockPhysicalIndexReader struct {
	base.PhysicalPlan

	e exec.Executor
}

// MemoryUsage of mockPhysicalIndexReader is only for testing
func (*mockPhysicalIndexReader) MemoryUsage() (sum int64) {
	return
}

func (builder *dataReaderBuilder) BuildExecutorForIndexJoin(ctx context.Context, lookUpContents []*join.IndexJoinLookUpContent,
	indexRanges []*ranger.Range, keyOff2IdxOff []int, cwc *physicalop.ColWithCmpFuncManager, canReorderHandles bool, memTracker *memory.Tracker, interruptSignal *atomic.Value,
) (exec.Executor, error) {
	return builder.buildExecutorForIndexJoinInternal(ctx, builder.plan, lookUpContents, indexRanges, keyOff2IdxOff, cwc, canReorderHandles, memTracker, interruptSignal)
}

func (builder *dataReaderBuilder) buildExecutorForIndexJoinInternal(ctx context.Context, plan base.Plan, lookUpContents []*join.IndexJoinLookUpContent,
	indexRanges []*ranger.Range, keyOff2IdxOff []int, cwc *physicalop.ColWithCmpFuncManager, canReorderHandles bool, memTracker *memory.Tracker, interruptSignal *atomic.Value,
) (exec.Executor, error) {
	switch v := plan.(type) {
	case *physicalop.PhysicalTableReader:
		return builder.buildTableReaderForIndexJoin(ctx, v, lookUpContents, indexRanges, keyOff2IdxOff, cwc, canReorderHandles, memTracker, interruptSignal)
	case *physicalop.PhysicalIndexReader:
		return builder.buildIndexReaderForIndexJoin(ctx, v, lookUpContents, indexRanges, keyOff2IdxOff, cwc, memTracker, interruptSignal)
	case *plannercore.PhysicalIndexLookUpReader:
		return builder.buildIndexLookUpReaderForIndexJoin(ctx, v, lookUpContents, indexRanges, keyOff2IdxOff, cwc, memTracker, interruptSignal)
	case *physicalop.PhysicalUnionScan:
		return builder.buildUnionScanForIndexJoin(ctx, v, lookUpContents, indexRanges, keyOff2IdxOff, cwc, canReorderHandles, memTracker, interruptSignal)
	case *physicalop.PhysicalProjection:
		return builder.buildProjectionForIndexJoin(ctx, v, lookUpContents, indexRanges, keyOff2IdxOff, cwc, canReorderHandles, memTracker, interruptSignal)
	// Need to support physical selection because after PR 16389, TiDB will push down all the expr supported by TiKV or TiFlash
	// in predicate push down stage, so if there is an expr which only supported by TiFlash, a physical selection will be added after index read
	case *physicalop.PhysicalSelection:
		childExec, err := builder.buildExecutorForIndexJoinInternal(ctx, v.Children()[0], lookUpContents, indexRanges, keyOff2IdxOff, cwc, canReorderHandles, memTracker, interruptSignal)
		if err != nil {
			return nil, err
		}
		exec := &SelectionExec{
			selectionExecutorContext: newSelectionExecutorContext(builder.ctx),
			BaseExecutorV2:           exec.NewBaseExecutorV2(builder.ctx.GetSessionVars(), v.Schema(), v.ID(), childExec),
			filters:                  v.Conditions,
		}
		err = exec.open(ctx)
		return exec, err
	case *physicalop.PhysicalHashAgg:
		childExec, err := builder.buildExecutorForIndexJoinInternal(ctx, v.Children()[0], lookUpContents, indexRanges, keyOff2IdxOff, cwc, canReorderHandles, memTracker, interruptSignal)
		if err != nil {
			return nil, err
		}
		exec := builder.buildHashAggFromChildExec(childExec, v)
		err = exec.OpenSelf()
		return exec, err
	case *physicalop.PhysicalStreamAgg:
		childExec, err := builder.buildExecutorForIndexJoinInternal(ctx, v.Children()[0], lookUpContents, indexRanges, keyOff2IdxOff, cwc, canReorderHandles, memTracker, interruptSignal)
		if err != nil {
			return nil, err
		}
		exec := builder.buildStreamAggFromChildExec(childExec, v)
		err = exec.OpenSelf()
		return exec, err
	case *physicalop.PhysicalHashJoin:
		// since merge join is rarely used now, we can only support hash join now.
		// we separate the child build flow out because we want to pass down the runtime constant --- lookupContents.
		// todo: support hash join in index join inner side.
		return nil, errors.New("Wrong plan type for dataReaderBuilder")
	case *mockPhysicalIndexReader:
		return v.e, nil
	}
	return nil, errors.New("Wrong plan type for dataReaderBuilder")
}

func (builder *dataReaderBuilder) buildUnionScanForIndexJoin(ctx context.Context, v *physicalop.PhysicalUnionScan,
	values []*join.IndexJoinLookUpContent, indexRanges []*ranger.Range, keyOff2IdxOff []int,
	cwc *physicalop.ColWithCmpFuncManager, canReorderHandles bool, memTracker *memory.Tracker, interruptSignal *atomic.Value,
) (exec.Executor, error) {
	childBuilder, err := builder.newDataReaderBuilder(v.Children()[0])
	if err != nil {
		return nil, err
	}

	reader, err := childBuilder.BuildExecutorForIndexJoin(ctx, values, indexRanges, keyOff2IdxOff, cwc, canReorderHandles, memTracker, interruptSignal)
	if err != nil {
		return nil, err
	}

	ret := builder.buildUnionScanFromReader(reader, v)
	if builder.err != nil {
		return nil, builder.err
	}
	if us, ok := ret.(*UnionScanExec); ok {
		err = us.open(ctx)
	}
	return ret, err
}

func (builder *dataReaderBuilder) buildTableReaderForIndexJoin(ctx context.Context, v *physicalop.PhysicalTableReader,
	lookUpContents []*join.IndexJoinLookUpContent, indexRanges []*ranger.Range, keyOff2IdxOff []int,
	cwc *physicalop.ColWithCmpFuncManager, canReorderHandles bool, memTracker *memory.Tracker, interruptSignal *atomic.Value,
) (exec.Executor, error) {
	e, err := buildNoRangeTableReader(builder.executorBuilder, v)
	if !canReorderHandles {
		// `canReorderHandles` is set to false only in IndexMergeJoin. IndexMergeJoin will trigger a dead loop problem
		// when enabling paging(tidb/issues/35831). But IndexMergeJoin is not visible to the user and is deprecated
		// for now. Thus, we disable paging here.
		e.paging = false
	}
	if err != nil {
		return nil, err
	}
	tbInfo := e.table.Meta()
	if tbInfo.GetPartitionInfo() == nil || !builder.ctx.GetSessionVars().StmtCtx.UseDynamicPartitionPrune() {
		if v.IsCommonHandle {
			kvRanges, err := buildKvRangesForIndexJoin(e.dctx, e.rctx, getPhysicalTableID(e.table), -1, lookUpContents, indexRanges, keyOff2IdxOff, cwc, memTracker, interruptSignal)
			if err != nil {
				return nil, err
			}
			return builder.buildTableReaderFromKvRanges(ctx, e, kvRanges)
		}
		handles, _ := dedupHandles(lookUpContents)
		return builder.buildTableReaderFromHandles(ctx, e, handles, canReorderHandles)
	}
	tbl, _ := builder.is.TableByID(ctx, tbInfo.ID)
	pt := tbl.(table.PartitionedTable)
	usedPartitionList, err := builder.partitionPruning(pt, v.PlanPartInfo)
	if err != nil {
		return nil, err
	}
	usedPartitions := make(map[int64]table.PhysicalTable, len(usedPartitionList))
	for _, p := range usedPartitionList {
		usedPartitions[p.GetPhysicalID()] = p
	}
	var kvRanges []kv.KeyRange
	var keyColOffsets []int
	if len(lookUpContents) > 0 {
		keyColOffsets = getPartitionKeyColOffsets(lookUpContents[0].KeyColIDs, pt)
	}
	if v.IsCommonHandle {
		if len(keyColOffsets) > 0 {
			locateKey := make([]types.Datum, len(pt.Cols()))
			kvRanges = make([]kv.KeyRange, 0, len(lookUpContents))
			// lookUpContentsByPID groups lookUpContents by pid(partition) so that kv ranges for same partition can be merged.
			lookUpContentsByPID := make(map[int64][]*join.IndexJoinLookUpContent)
			exprCtx := e.ectx
			for _, content := range lookUpContents {
				for i, data := range content.Keys {
					locateKey[keyColOffsets[i]] = data
				}
				p, err := pt.GetPartitionByRow(exprCtx.GetEvalCtx(), locateKey)
				if table.ErrNoPartitionForGivenValue.Equal(err) {
					continue
				}
				if err != nil {
					return nil, err
				}
				pid := p.GetPhysicalID()
				if _, ok := usedPartitions[pid]; !ok {
					continue
				}
				lookUpContentsByPID[pid] = append(lookUpContentsByPID[pid], content)
			}
			for pid, contents := range lookUpContentsByPID {
				// buildKvRanges for each partition.
				tmp, err := buildKvRangesForIndexJoin(e.dctx, e.rctx, pid, -1, contents, indexRanges, keyOff2IdxOff, cwc, nil, interruptSignal)
				if err != nil {
					return nil, err
				}
				kvRanges = append(kvRanges, tmp...)
			}
		} else {
			kvRanges = make([]kv.KeyRange, 0, len(usedPartitions)*len(lookUpContents))
			for _, p := range usedPartitionList {
				tmp, err := buildKvRangesForIndexJoin(e.dctx, e.rctx, p.GetPhysicalID(), -1, lookUpContents, indexRanges, keyOff2IdxOff, cwc, memTracker, interruptSignal)
				if err != nil {
					return nil, err
				}
				kvRanges = append(tmp, kvRanges...)
			}
		}
		// The key ranges should be ordered.
		slices.SortFunc(kvRanges, func(i, j kv.KeyRange) int {
			return bytes.Compare(i.StartKey, j.StartKey)
		})
		return builder.buildTableReaderFromKvRanges(ctx, e, kvRanges)
	}

	handles, lookUpContents := dedupHandles(lookUpContents)

	if len(keyColOffsets) > 0 {
		locateKey := make([]types.Datum, len(pt.Cols()))
		kvRanges = make([]kv.KeyRange, 0, len(lookUpContents))
		exprCtx := e.ectx
		for _, content := range lookUpContents {
			for i, data := range content.Keys {
				locateKey[keyColOffsets[i]] = data
			}
			p, err := pt.GetPartitionByRow(exprCtx.GetEvalCtx(), locateKey)
			if table.ErrNoPartitionForGivenValue.Equal(err) {
				continue
			}
			if err != nil {
				return nil, err
			}
			pid := p.GetPhysicalID()
			if _, ok := usedPartitions[pid]; !ok {
				continue
			}
			handle := kv.IntHandle(content.Keys[0].GetInt64())
			ranges, _ := distsql.TableHandlesToKVRanges(pid, []kv.Handle{handle})
			kvRanges = append(kvRanges, ranges...)
		}
	} else {
		for _, p := range usedPartitionList {
			ranges, _ := distsql.TableHandlesToKVRanges(p.GetPhysicalID(), handles)
			kvRanges = append(kvRanges, ranges...)
		}
	}

	// The key ranges should be ordered.
	slices.SortFunc(kvRanges, func(i, j kv.KeyRange) int {
		return bytes.Compare(i.StartKey, j.StartKey)
	})
	return builder.buildTableReaderFromKvRanges(ctx, e, kvRanges)
}

func dedupHandles(lookUpContents []*join.IndexJoinLookUpContent) ([]kv.Handle, []*join.IndexJoinLookUpContent) {
	handles := make([]kv.Handle, 0, len(lookUpContents))
	validLookUpContents := make([]*join.IndexJoinLookUpContent, 0, len(lookUpContents))
	for _, content := range lookUpContents {
		isValidHandle := true
		handle := kv.IntHandle(content.Keys[0].GetInt64())
		for _, key := range content.Keys {
			if handle.IntValue() != key.GetInt64() {
				isValidHandle = false
				break
			}
		}
		if isValidHandle {
			handles = append(handles, handle)
			validLookUpContents = append(validLookUpContents, content)
		}
	}
	return handles, validLookUpContents
}

type kvRangeBuilderFromRangeAndPartition struct {
	partitions []table.PhysicalTable
}

func (h kvRangeBuilderFromRangeAndPartition) buildKeyRangeSeparately(dctx *distsqlctx.DistSQLContext, ranges []*ranger.Range) ([]int64, [][]kv.KeyRange, error) {
	ret := make([][]kv.KeyRange, len(h.partitions))
	pids := make([]int64, 0, len(h.partitions))
	for i, p := range h.partitions {
		pid := p.GetPhysicalID()
		pids = append(pids, pid)
		meta := p.Meta()
		if len(ranges) == 0 {
			continue
		}
		kvRange, err := distsql.TableHandleRangesToKVRanges(dctx, []int64{pid}, meta != nil && meta.IsCommonHandle, ranges)
		if err != nil {
			return nil, nil, err
		}
		ret[i] = kvRange.AppendSelfTo(ret[i])
	}
	return pids, ret, nil
}

func (h kvRangeBuilderFromRangeAndPartition) buildKeyRange(dctx *distsqlctx.DistSQLContext, ranges []*ranger.Range) ([][]kv.KeyRange, error) {
	ret := make([][]kv.KeyRange, len(h.partitions))
	if len(ranges) == 0 {
		return ret, nil
	}
	for i, p := range h.partitions {
		pid := p.GetPhysicalID()
		meta := p.Meta()
		kvRange, err := distsql.TableHandleRangesToKVRanges(dctx, []int64{pid}, meta != nil && meta.IsCommonHandle, ranges)
		if err != nil {
			return nil, err
		}
		ret[i] = kvRange.AppendSelfTo(ret[i])
	}
	return ret, nil
}

// newClosestReadAdjuster let the request be sent to closest replica(within the same zone)
// if response size exceeds certain threshold.
func newClosestReadAdjuster(dctx *distsqlctx.DistSQLContext, req *kv.Request, netDataSize float64) kv.CoprRequestAdjuster {
	if req.ReplicaRead != kv.ReplicaReadClosestAdaptive {
		return nil
	}
	return func(req *kv.Request, copTaskCount int) bool {
		// copTaskCount is the number of coprocessor requests
		if int64(netDataSize/float64(copTaskCount)) >= dctx.ReplicaClosestReadThreshold {
			req.MatchStoreLabels = append(req.MatchStoreLabels, &metapb.StoreLabel{
				Key:   placement.DCLabelKey,
				Value: config.GetTxnScopeFromConfig(),
			})
			return true
		}
		// reset to read from leader when the data size is small.
		req.ReplicaRead = kv.ReplicaReadLeader
		return false
	}
}

func (builder *dataReaderBuilder) buildTableReaderBase(ctx context.Context, e *TableReaderExecutor, reqBuilderWithRange distsql.RequestBuilder) (*TableReaderExecutor, error) {
	startTS, err := builder.getSnapshotTS()
	if err != nil {
		return nil, err
	}
	kvReq, err := reqBuilderWithRange.
		SetDAGRequest(e.dagPB).
		SetStartTS(startTS).
		SetDesc(e.desc).
		SetKeepOrder(e.keepOrder).
		SetTxnScope(e.txnScope).
		SetReadReplicaScope(e.readReplicaScope).
		SetIsStaleness(e.isStaleness).
		SetFromSessionVars(e.dctx).
		SetFromInfoSchema(e.GetInfoSchema()).
		SetClosestReplicaReadAdjuster(newClosestReadAdjuster(e.dctx, &reqBuilderWithRange.Request, e.netDataSize)).
		SetPaging(e.paging).
		SetConnIDAndConnAlias(e.dctx.ConnectionID, e.dctx.SessionAlias).
		Build()
	if err != nil {
		return nil, err
	}
	e.kvRanges = kvReq.KeyRanges.AppendSelfTo(e.kvRanges)
	e.resultHandler = &tableResultHandler{}
	result, err := builder.SelectResult(ctx, builder.ctx.GetDistSQLCtx(), kvReq, exec.RetTypes(e), getPhysicalPlanIDs(e.plans), e.ID())
	if err != nil {
		return nil, err
	}
	e.resultHandler.open(nil, result)
	return e, nil
}

func (builder *dataReaderBuilder) buildTableReaderFromHandles(ctx context.Context, e *TableReaderExecutor, handles []kv.Handle, canReorderHandles bool) (*TableReaderExecutor, error) {
	if canReorderHandles {
		slices.SortFunc(handles, func(i, j kv.Handle) int {
			return i.Compare(j)
		})
	}
	var b distsql.RequestBuilder
	if len(handles) > 0 {
		if _, ok := handles[0].(kv.PartitionHandle); ok {
			b.SetPartitionsAndHandles(handles)
		} else {
			b.SetTableHandles(getPhysicalTableID(e.table), handles)
		}
	} else {
		b.SetKeyRanges(nil)
	}
	return builder.buildTableReaderBase(ctx, e, b)
}

func (builder *dataReaderBuilder) buildTableReaderFromKvRanges(ctx context.Context, e *TableReaderExecutor, ranges []kv.KeyRange) (exec.Executor, error) {
	var b distsql.RequestBuilder
	b.SetKeyRanges(ranges)
	return builder.buildTableReaderBase(ctx, e, b)
}

func (builder *dataReaderBuilder) buildIndexReaderForIndexJoin(ctx context.Context, v *physicalop.PhysicalIndexReader,
	lookUpContents []*join.IndexJoinLookUpContent, indexRanges []*ranger.Range, keyOff2IdxOff []int, cwc *physicalop.ColWithCmpFuncManager, memoryTracker *memory.Tracker, interruptSignal *atomic.Value,
) (exec.Executor, error) {
	e, err := buildNoRangeIndexReader(builder.executorBuilder, v)
	if err != nil {
		return nil, err
	}
	tbInfo := e.table.Meta()
	if tbInfo.GetPartitionInfo() == nil || !builder.ctx.GetSessionVars().StmtCtx.UseDynamicPartitionPrune() {
		kvRanges, err := buildKvRangesForIndexJoin(e.dctx, e.rctx, e.physicalTableID, e.index.ID, lookUpContents, indexRanges, keyOff2IdxOff, cwc, memoryTracker, interruptSignal)
		if err != nil {
			return nil, err
		}
		err = e.open(ctx, kvRanges)
		return e, err
	}

	is := v.IndexPlans[0].(*physicalop.PhysicalIndexScan)
	if is.Index.Global {
		e.partitionIDMap, err = getPartitionIDsAfterPruning(builder.ctx, e.table.(table.PartitionedTable), v.PlanPartInfo)
		if err != nil {
			return nil, err
		}
		if e.ranges, err = buildRangesForIndexJoin(e.rctx, lookUpContents, indexRanges, keyOff2IdxOff, cwc); err != nil {
			return nil, err
		}
		if err := exec.Open(ctx, e); err != nil {
			return nil, err
		}
		return e, nil
	}

	tbl, _ := builder.executorBuilder.is.TableByID(ctx, tbInfo.ID)
	usedPartition, canPrune, contentPos, err := builder.prunePartitionForInnerExecutor(tbl, v.PlanPartInfo, lookUpContents)
	if err != nil {
		return nil, err
	}
	if len(usedPartition) != 0 {
		if canPrune {
			rangeMap, err := buildIndexRangeForEachPartition(e.rctx, usedPartition, contentPos, lookUpContents, indexRanges, keyOff2IdxOff, cwc)
			if err != nil {
				return nil, err
			}
			e.partitions = usedPartition
			e.ranges = indexRanges
			e.partRangeMap = rangeMap
		} else {
			e.partitions = usedPartition
			if e.ranges, err = buildRangesForIndexJoin(e.rctx, lookUpContents, indexRanges, keyOff2IdxOff, cwc); err != nil {
				return nil, err
			}
		}
		if err := exec.Open(ctx, e); err != nil {
			return nil, err
		}
		return e, nil
	}
	ret := &TableDualExec{BaseExecutorV2: e.BaseExecutorV2}
	err = exec.Open(ctx, ret)
	return ret, err
}

func (builder *dataReaderBuilder) buildIndexLookUpReaderForIndexJoin(ctx context.Context, v *plannercore.PhysicalIndexLookUpReader,
	lookUpContents []*join.IndexJoinLookUpContent, indexRanges []*ranger.Range, keyOff2IdxOff []int, cwc *physicalop.ColWithCmpFuncManager, memTracker *memory.Tracker, interruptSignal *atomic.Value,
) (exec.Executor, error) {
	if builder.Ti != nil {
		builder.Ti.UseTableLookUp.Store(true)
	}
	e, err := buildNoRangeIndexLookUpReader(builder.executorBuilder, v)
	if err != nil {
		return nil, err
	}

	tbInfo := e.table.Meta()
	if tbInfo.GetPartitionInfo() == nil || !builder.ctx.GetSessionVars().StmtCtx.UseDynamicPartitionPrune() {
		e.kvRanges, err = buildKvRangesForIndexJoin(e.dctx, e.rctx, getPhysicalTableID(e.table), e.index.ID, lookUpContents, indexRanges, keyOff2IdxOff, cwc, memTracker, interruptSignal)
		if err != nil {
			return nil, err
		}
		err = e.open(ctx)
		return e, err
	}

	is := v.IndexPlans[0].(*physicalop.PhysicalIndexScan)
	if is.Index.Global {
		e.partitionIDMap, err = getPartitionIDsAfterPruning(builder.ctx, e.table.(table.PartitionedTable), v.PlanPartInfo)
		if err != nil {
			return nil, err
		}
		e.ranges, err = buildRangesForIndexJoin(e.rctx, lookUpContents, indexRanges, keyOff2IdxOff, cwc)
		if err != nil {
			return nil, err
		}
		if err := exec.Open(ctx, e); err != nil {
			return nil, err
		}
		return e, err
	}

	tbl, _ := builder.executorBuilder.is.TableByID(ctx, tbInfo.ID)
	usedPartition, canPrune, contentPos, err := builder.prunePartitionForInnerExecutor(tbl, v.PlanPartInfo, lookUpContents)
	if err != nil {
		return nil, err
	}
	if len(usedPartition) != 0 {
		if canPrune {
			rangeMap, err := buildIndexRangeForEachPartition(e.rctx, usedPartition, contentPos, lookUpContents, indexRanges, keyOff2IdxOff, cwc)
			if err != nil {
				return nil, err
			}
			e.prunedPartitions = usedPartition
			e.ranges = indexRanges
			e.partitionRangeMap = rangeMap
		} else {
			e.prunedPartitions = usedPartition
			e.ranges, err = buildRangesForIndexJoin(e.rctx, lookUpContents, indexRanges, keyOff2IdxOff, cwc)
			if err != nil {
				return nil, err
			}
		}
		e.partitionTableMode = true
		if err := exec.Open(ctx, e); err != nil {
			return nil, err
		}
		return e, err
	}
	ret := &TableDualExec{BaseExecutorV2: e.BaseExecutorV2}
	err = exec.Open(ctx, ret)
	return ret, err
}

func (builder *dataReaderBuilder) buildProjectionForIndexJoin(
	ctx context.Context,
	v *physicalop.PhysicalProjection,
	lookUpContents []*join.IndexJoinLookUpContent,
	indexRanges []*ranger.Range,
	keyOff2IdxOff []int,
	cwc *physicalop.ColWithCmpFuncManager,
	canReorderHandles bool,
	memTracker *memory.Tracker,
	interruptSignal *atomic.Value,
) (executor exec.Executor, err error) {
	var childExec exec.Executor
	childExec, err = builder.buildExecutorForIndexJoinInternal(ctx, v.Children()[0], lookUpContents, indexRanges, keyOff2IdxOff, cwc, canReorderHandles, memTracker, interruptSignal)
	if err != nil {
		return nil, err
	}
	defer func() {
		if r := recover(); r != nil {
			err = util.GetRecoverError(r)
		}
		if err != nil {
			terror.Log(exec.Close(childExec))
		}
	}()

	e := &ProjectionExec{
		projectionExecutorContext: newProjectionExecutorContext(builder.ctx),
		BaseExecutorV2:            exec.NewBaseExecutorV2(builder.ctx.GetSessionVars(), v.Schema(), v.ID(), childExec),
		numWorkers:                int64(builder.ctx.GetSessionVars().ProjectionConcurrency()),
		evaluatorSuit:             expression.NewEvaluatorSuite(v.Exprs, v.AvoidColumnEvaluator),
		calculateNoDelay:          v.CalculateNoDelay,
	}

	// If the calculation row count for this Projection operator is smaller
	// than a Chunk size, we turn back to the un-parallel Projection
	// implementation to reduce the goroutine overhead.
	if int64(v.StatsCount()) < int64(builder.ctx.GetSessionVars().MaxChunkSize) {
		e.numWorkers = 0
	}
	failpoint.Inject("buildProjectionForIndexJoinPanic", func(val failpoint.Value) {
		if v, ok := val.(bool); ok && v {
			panic("buildProjectionForIndexJoinPanic")
		}
	})
	err = e.open(ctx)
	if err != nil {
		return nil, err
	}
	return e, nil
}

// buildRangesForIndexJoin builds kv ranges for index join when the inner plan is index scan plan.
func buildRangesForIndexJoin(rctx *rangerctx.RangerContext, lookUpContents []*join.IndexJoinLookUpContent,
	ranges []*ranger.Range, keyOff2IdxOff []int, cwc *physicalop.ColWithCmpFuncManager,
) ([]*ranger.Range, error) {
	retRanges := make([]*ranger.Range, 0, len(ranges)*len(lookUpContents))
	lastPos := len(ranges[0].LowVal) - 1
	tmpDatumRanges := make([]*ranger.Range, 0, len(lookUpContents))
	for _, content := range lookUpContents {
		for _, ran := range ranges {
			for keyOff, idxOff := range keyOff2IdxOff {
				ran.LowVal[idxOff] = content.Keys[keyOff]
				ran.HighVal[idxOff] = content.Keys[keyOff]
			}
		}
		if cwc == nil {
			// A deep copy is need here because the old []*range.Range is overwritten
			for _, ran := range ranges {
				retRanges = append(retRanges, ran.Clone())
			}
			continue
		}
		nextColRanges, err := cwc.BuildRangesByRow(rctx, content.Row)
		if err != nil {
			return nil, err
		}
		for _, nextColRan := range nextColRanges {
			for _, ran := range ranges {
				ran.LowVal[lastPos] = nextColRan.LowVal[0]
				ran.HighVal[lastPos] = nextColRan.HighVal[0]
				ran.LowExclude = nextColRan.LowExclude
				ran.HighExclude = nextColRan.HighExclude
				ran.Collators = nextColRan.Collators
				tmpDatumRanges = append(tmpDatumRanges, ran.Clone())
			}
		}
	}

	if cwc == nil {
		return retRanges, nil
	}

	return ranger.UnionRanges(rctx, tmpDatumRanges, true)
}

// buildKvRangesForIndexJoin builds kv ranges for index join when the inner plan is index scan plan.
func buildKvRangesForIndexJoin(dctx *distsqlctx.DistSQLContext, pctx *rangerctx.RangerContext, tableID, indexID int64, lookUpContents []*join.IndexJoinLookUpContent,
	ranges []*ranger.Range, keyOff2IdxOff []int, cwc *physicalop.ColWithCmpFuncManager, memTracker *memory.Tracker, interruptSignal *atomic.Value,
) (_ []kv.KeyRange, err error) {
	kvRanges := make([]kv.KeyRange, 0, len(ranges)*len(lookUpContents))
	if len(ranges) == 0 {
		return []kv.KeyRange{}, nil
	}
	lastPos := len(ranges[0].LowVal) - 1
	tmpDatumRanges := make([]*ranger.Range, 0, len(lookUpContents))
	for _, content := range lookUpContents {
		for _, ran := range ranges {
			for keyOff, idxOff := range keyOff2IdxOff {
				ran.LowVal[idxOff] = content.Keys[keyOff]
				ran.HighVal[idxOff] = content.Keys[keyOff]
			}
		}
		if cwc == nil {
			// Index id is -1 means it's a common handle.
			var tmpKvRanges *kv.KeyRanges
			var err error
			if indexID == -1 {
				tmpKvRanges, err = distsql.CommonHandleRangesToKVRanges(dctx, []int64{tableID}, ranges)
			} else {
				tmpKvRanges, err = distsql.IndexRangesToKVRangesWithInterruptSignal(dctx, tableID, indexID, ranges, memTracker, interruptSignal)
			}
			if err != nil {
				return nil, err
			}
			kvRanges = tmpKvRanges.AppendSelfTo(kvRanges)
			continue
		}
		nextColRanges, err := cwc.BuildRangesByRow(pctx, content.Row)
		if err != nil {
			return nil, err
		}
		for _, nextColRan := range nextColRanges {
			for _, ran := range ranges {
				ran.LowVal[lastPos] = nextColRan.LowVal[0]
				ran.HighVal[lastPos] = nextColRan.HighVal[0]
				ran.LowExclude = nextColRan.LowExclude
				ran.HighExclude = nextColRan.HighExclude
				ran.Collators = nextColRan.Collators
				tmpDatumRanges = append(tmpDatumRanges, ran.Clone())
			}
		}
	}
	if len(kvRanges) != 0 && memTracker != nil {
		failpoint.Inject("testIssue49033", func() {
			panic("testIssue49033")
		})
		memTracker.Consume(int64(2 * cap(kvRanges[0].StartKey) * len(kvRanges)))
	}
	if len(tmpDatumRanges) != 0 && memTracker != nil {
		memTracker.Consume(2 * types.EstimatedMemUsage(tmpDatumRanges[0].LowVal, len(tmpDatumRanges)))
	}
	if cwc == nil {
		slices.SortFunc(kvRanges, func(i, j kv.KeyRange) int {
			return bytes.Compare(i.StartKey, j.StartKey)
		})
		return kvRanges, nil
	}

	tmpDatumRanges, err = ranger.UnionRanges(pctx, tmpDatumRanges, true)
	if err != nil {
		return nil, err
	}
	// Index id is -1 means it's a common handle.
	if indexID == -1 {
		tmpKeyRanges, err := distsql.CommonHandleRangesToKVRanges(dctx, []int64{tableID}, tmpDatumRanges)
		return tmpKeyRanges.FirstPartitionRange(), err
	}
	tmpKeyRanges, err := distsql.IndexRangesToKVRangesWithInterruptSignal(dctx, tableID, indexID, tmpDatumRanges, memTracker, interruptSignal)
	return tmpKeyRanges.FirstPartitionRange(), err
}

func (b *executorBuilder) buildWindow(v *physicalop.PhysicalWindow) exec.Executor {
	childExec := b.build(v.Children()[0])
	if b.err != nil {
		return nil
	}
	base := exec.NewBaseExecutor(b.ctx, v.Schema(), v.ID(), childExec)
	groupByItems := make([]expression.Expression, 0, len(v.PartitionBy))
	for _, item := range v.PartitionBy {
		groupByItems = append(groupByItems, item.Col)
	}
	orderByCols := make([]*expression.Column, 0, len(v.OrderBy))
	for _, item := range v.OrderBy {
		orderByCols = append(orderByCols, item.Col)
	}
	windowFuncs := make([]aggfuncs.AggFunc, 0, len(v.WindowFuncDescs))
	partialResults := make([]aggfuncs.PartialResult, 0, len(v.WindowFuncDescs))
	resultColIdx := v.Schema().Len() - len(v.WindowFuncDescs)
	exprCtx := b.ctx.GetExprCtx()
	for _, desc := range v.WindowFuncDescs {
		aggDesc, err := aggregation.NewAggFuncDescForWindowFunc(exprCtx, desc, false)
		if err != nil {
			b.err = err
			return nil
		}
		agg := aggfuncs.BuildWindowFunctions(exprCtx, aggDesc, resultColIdx, orderByCols)
		windowFuncs = append(windowFuncs, agg)
		partialResult, _ := agg.AllocPartialResult()
		partialResults = append(partialResults, partialResult)
		resultColIdx++
	}

	var err error
	if b.ctx.GetSessionVars().EnablePipelinedWindowExec {
		exec := &PipelinedWindowExec{
			BaseExecutor:   base,
			groupChecker:   vecgroupchecker.NewVecGroupChecker(b.ctx.GetExprCtx().GetEvalCtx(), b.ctx.GetSessionVars().EnableVectorizedExpression, groupByItems),
			numWindowFuncs: len(v.WindowFuncDescs),
			windowFuncs:    windowFuncs,
			partialResults: partialResults,
		}
		exec.slidingWindowFuncs = make([]aggfuncs.SlidingWindowAggFunc, len(exec.windowFuncs))
		for i, windowFunc := range exec.windowFuncs {
			if slidingWindowAggFunc, ok := windowFunc.(aggfuncs.SlidingWindowAggFunc); ok {
				exec.slidingWindowFuncs[i] = slidingWindowAggFunc
			}
		}
		if v.Frame == nil {
			exec.start = &logicalop.FrameBound{
				Type:      ast.Preceding,
				UnBounded: true,
			}
			exec.end = &logicalop.FrameBound{
				Type:      ast.Following,
				UnBounded: true,
			}
		} else {
			exec.start = v.Frame.Start
			exec.end = v.Frame.End
			if v.Frame.Type == ast.Ranges {
				cmpResult := int64(-1)
				if len(v.OrderBy) > 0 && v.OrderBy[0].Desc {
					cmpResult = 1
				}
				exec.orderByCols = orderByCols
				exec.expectedCmpResult = cmpResult
				exec.isRangeFrame = true
				err = exec.start.UpdateCompareCols(b.ctx, exec.orderByCols)
				if err != nil {
					return nil
				}
				err = exec.end.UpdateCompareCols(b.ctx, exec.orderByCols)
				if err != nil {
					return nil
				}
			}
		}
		return exec
	}
	var processor windowProcessor
	if v.Frame == nil {
		processor = &aggWindowProcessor{
			windowFuncs:    windowFuncs,
			partialResults: partialResults,
		}
	} else if v.Frame.Type == ast.Rows {
		processor = &rowFrameWindowProcessor{
			windowFuncs:    windowFuncs,
			partialResults: partialResults,
			start:          v.Frame.Start,
			end:            v.Frame.End,
		}
	} else {
		cmpResult := int64(-1)
		if len(v.OrderBy) > 0 && v.OrderBy[0].Desc {
			cmpResult = 1
		}
		tmpProcessor := &rangeFrameWindowProcessor{
			windowFuncs:       windowFuncs,
			partialResults:    partialResults,
			start:             v.Frame.Start,
			end:               v.Frame.End,
			orderByCols:       orderByCols,
			expectedCmpResult: cmpResult,
		}

		err = tmpProcessor.start.UpdateCompareCols(b.ctx, orderByCols)
		if err != nil {
			return nil
		}
		err = tmpProcessor.end.UpdateCompareCols(b.ctx, orderByCols)
		if err != nil {
			return nil
		}

		processor = tmpProcessor
	}
	return &WindowExec{
		BaseExecutor:   base,
		processor:      processor,
		groupChecker:   vecgroupchecker.NewVecGroupChecker(b.ctx.GetExprCtx().GetEvalCtx(), b.ctx.GetSessionVars().EnableVectorizedExpression, groupByItems),
		numWindowFuncs: len(v.WindowFuncDescs),
	}
}

func (b *executorBuilder) buildShuffle(v *physicalop.PhysicalShuffle) *ShuffleExec {
	base := exec.NewBaseExecutor(b.ctx, v.Schema(), v.ID())
	shuffle := &ShuffleExec{
		BaseExecutor: base,
		concurrency:  v.Concurrency,
	}

	// 1. initialize the splitters
	splitters := make([]partitionSplitter, len(v.ByItemArrays))
	switch v.SplitterType {
	case physicalop.PartitionHashSplitterType:
		for i, byItems := range v.ByItemArrays {
			splitters[i] = buildPartitionHashSplitter(shuffle.concurrency, byItems)
		}
	case physicalop.PartitionRangeSplitterType:
		for i, byItems := range v.ByItemArrays {
			splitters[i] = buildPartitionRangeSplitter(b.ctx, shuffle.concurrency, byItems)
		}
	default:
		panic("Not implemented. Should not reach here.")
	}
	shuffle.splitters = splitters

	// 2. initialize the data sources (build the data sources from physical plan to executors)
	shuffle.dataSources = make([]exec.Executor, len(v.DataSources))
	for i, dataSource := range v.DataSources {
		shuffle.dataSources[i] = b.build(dataSource)
		if b.err != nil {
			return nil
		}
	}

	// 3. initialize the workers
	head := v.Children()[0]
	// A `PhysicalShuffleReceiverStub` for every worker have the same `DataSource` but different `Receiver`.
	// We preallocate `PhysicalShuffleReceiverStub`s here and reuse them below.
	stubs := make([]*physicalop.PhysicalShuffleReceiverStub, 0, len(v.DataSources))
	for _, dataSource := range v.DataSources {
		stub := physicalop.PhysicalShuffleReceiverStub{
			DataSource: dataSource,
		}.Init(b.ctx.GetPlanCtx(), dataSource.StatsInfo(), dataSource.QueryBlockOffset(), nil)
		stub.SetSchema(dataSource.Schema())
		stubs = append(stubs, stub)
	}
	shuffle.workers = make([]*shuffleWorker, shuffle.concurrency)
	for i := range shuffle.workers {
		receivers := make([]*shuffleReceiver, len(v.DataSources))
		for j, dataSource := range v.DataSources {
			receivers[j] = &shuffleReceiver{
				BaseExecutor: exec.NewBaseExecutor(b.ctx, dataSource.Schema(), stubs[j].ID()),
			}
		}

		w := &shuffleWorker{
			receivers: receivers,
		}

		for j := range v.DataSources {
			stub := stubs[j]
			stub.Receiver = (unsafe.Pointer)(receivers[j])
			v.Tails[j].SetChildren(stub)
		}

		w.childExec = b.build(head)
		if b.err != nil {
			return nil
		}

		shuffle.workers[i] = w
	}

	return shuffle
}

func (*executorBuilder) buildShuffleReceiverStub(v *physicalop.PhysicalShuffleReceiverStub) *shuffleReceiver {
	return (*shuffleReceiver)(v.Receiver)
}

func (b *executorBuilder) buildSQLBindExec(v *plannercore.SQLBindPlan) exec.Executor {
	base := exec.NewBaseExecutor(b.ctx, v.Schema(), v.ID())
	base.SetInitCap(chunk.ZeroCapacity)

	e := &SQLBindExec{
		BaseExecutor: base,
		isGlobal:     v.IsGlobal,
		sqlBindOp:    v.SQLBindOp,
		details:      v.Details,
	}
	return e
}

// NewRowDecoder creates a chunk decoder for new row format row value decode.
func NewRowDecoder(ctx sessionctx.Context, schema *expression.Schema, tbl *model.TableInfo) *rowcodec.ChunkDecoder {
	getColInfoByID := func(tbl *model.TableInfo, colID int64) *model.ColumnInfo {
		for _, col := range tbl.Columns {
			if col.ID == colID {
				return col
			}
		}
		return nil
	}
	var pkCols []int64
	reqCols := make([]rowcodec.ColInfo, len(schema.Columns))
	for i := range schema.Columns {
		idx, col := i, schema.Columns[i]
		isPK := (tbl.PKIsHandle && mysql.HasPriKeyFlag(col.RetType.GetFlag())) || col.ID == model.ExtraHandleID
		if isPK {
			pkCols = append(pkCols, col.ID)
		}
		isGeneratedCol := false
		if col.VirtualExpr != nil {
			isGeneratedCol = true
		}
		reqCols[idx] = rowcodec.ColInfo{
			ID:            col.ID,
			VirtualGenCol: isGeneratedCol,
			Ft:            col.RetType,
		}
	}
	if len(pkCols) == 0 {
		pkCols = tables.TryGetCommonPkColumnIds(tbl)
		if len(pkCols) == 0 {
			pkCols = []int64{-1}
		}
	}
	defVal := func(i int, chk *chunk.Chunk) error {
		if reqCols[i].ID < 0 {
			// model.ExtraHandleID, ExtraPhysTblID... etc
			// Don't set the default value for that column.
			chk.AppendNull(i)
			return nil
		}

		ci := getColInfoByID(tbl, reqCols[i].ID)
		d, err := table.GetColOriginDefaultValue(ctx.GetExprCtx(), ci)
		if err != nil {
			return err
		}
		chk.AppendDatum(i, &d)
		return nil
	}
	return rowcodec.NewChunkDecoder(reqCols, pkCols, defVal, ctx.GetSessionVars().Location())
}

func (b *executorBuilder) buildBatchPointGet(plan *plannercore.BatchPointGetPlan) exec.Executor {
	var err error
	if err = b.validCanReadTemporaryOrCacheTable(plan.TblInfo); err != nil {
		b.err = err
		return nil
	}

	if plan.Lock && !b.inSelectLockStmt {
		b.inSelectLockStmt = true
		defer func() {
			b.inSelectLockStmt = false
		}()
	}
	handles, isTableDual, err := plan.PrunePartitionsAndValues(b.ctx)
	if err != nil {
		b.err = err
		return nil
	}
	if isTableDual {
		// No matching partitions
		return &TableDualExec{
			BaseExecutorV2: exec.NewBaseExecutorV2(b.ctx.GetSessionVars(), plan.Schema(), plan.ID()),
			numDualRows:    0,
		}
	}

	b.ctx.GetSessionVars().StmtCtx.IsTiKV.Store(true)

	decoder := NewRowDecoder(b.ctx, plan.Schema(), plan.TblInfo)
	e := &BatchPointGetExec{
		BaseExecutor:       exec.NewBaseExecutor(b.ctx, plan.Schema(), plan.ID()),
		indexUsageReporter: b.buildIndexUsageReporter(plan, true),
		tblInfo:            plan.TblInfo,
		idxInfo:            plan.IndexInfo,
		rowDecoder:         decoder,
		keepOrder:          plan.KeepOrder,
		desc:               plan.Desc,
		lock:               plan.Lock,
		waitTime:           plan.LockWaitTime,
		columns:            plan.Columns,
		handles:            handles,
		idxVals:            plan.IndexValues,
		partitionNames:     plan.PartitionNames,
	}

	e.snapshot, err = b.getSnapshot()
	if err != nil {
		b.err = err
		return nil
	}
	if e.Ctx().GetSessionVars().IsReplicaReadClosestAdaptive() {
		e.snapshot.SetOption(kv.ReplicaReadAdjuster, newReplicaReadAdjuster(e.Ctx(), plan.GetAvgRowSize()))
	}
	if e.RuntimeStats() != nil {
		snapshotStats := &txnsnapshot.SnapshotRuntimeStats{}
		e.stats = &runtimeStatsWithSnapshot{
			SnapshotRuntimeStats: snapshotStats,
		}
		e.snapshot.SetOption(kv.CollectRuntimeStats, snapshotStats)
	}

	if plan.IndexInfo != nil {
		sctx := b.ctx.GetSessionVars().StmtCtx
		sctx.IndexNames = append(sctx.IndexNames, plan.TblInfo.Name.O+":"+plan.IndexInfo.Name.O)
	}

	failpoint.Inject("assertBatchPointReplicaOption", func(val failpoint.Value) {
		assertScope := val.(string)
		if e.Ctx().GetSessionVars().GetReplicaRead().IsClosestRead() && assertScope != b.readReplicaScope {
			panic("batch point get replica option fail")
		}
	})

	snapshotTS, err := b.getSnapshotTS()
	if err != nil {
		b.err = err
		return nil
	}
	if plan.TblInfo.TableCacheStatusType == model.TableCacheStatusEnable {
		if cacheTable := b.getCacheTable(plan.TblInfo, snapshotTS); cacheTable != nil {
			e.snapshot = cacheTableSnapshot{e.snapshot, cacheTable}
		}
	}

	if plan.TblInfo.TempTableType != model.TempTableNone {
		// Temporary table should not do any lock operations
		e.lock = false
		e.waitTime = 0
	}

	if e.lock {
		b.hasLock = true
	}
	if pi := plan.TblInfo.GetPartitionInfo(); pi != nil && len(plan.PartitionIdxs) > 0 {
		defs := plan.TblInfo.GetPartitionInfo().Definitions
		if plan.SinglePartition {
			e.singlePartID = defs[plan.PartitionIdxs[0]].ID
		} else {
			e.planPhysIDs = make([]int64, len(plan.PartitionIdxs))
			for i, idx := range plan.PartitionIdxs {
				e.planPhysIDs[i] = defs[idx].ID
			}
		}
	}

	capacity := len(e.handles)
	if capacity == 0 {
		capacity = len(e.idxVals)
	}
	e.SetInitCap(capacity)
	e.SetMaxChunkSize(capacity)
	e.buildVirtualColumnInfo()
	return e
}

func newReplicaReadAdjuster(ctx sessionctx.Context, avgRowSize float64) txnkv.ReplicaReadAdjuster {
	return func(count int) (tikv.StoreSelectorOption, clientkv.ReplicaReadType) {
		if int64(avgRowSize*float64(count)) >= ctx.GetSessionVars().ReplicaClosestReadThreshold {
			return tikv.WithMatchLabels([]*metapb.StoreLabel{
				{
					Key:   placement.DCLabelKey,
					Value: config.GetTxnScopeFromConfig(),
				},
			}), clientkv.ReplicaReadMixed
		}
		// fallback to read from leader if the request is small
		return nil, clientkv.ReplicaReadLeader
	}
}

func isCommonHandleRead(tbl *model.TableInfo, idx *model.IndexInfo) bool {
	return tbl.IsCommonHandle && idx.Primary
}

func getPhysicalTableID(t table.Table) int64 {
	if p, ok := t.(table.PhysicalTable); ok {
		return p.GetPhysicalID()
	}
	return t.Meta().ID
}

func (builder *dataReaderBuilder) partitionPruning(tbl table.PartitionedTable, planPartInfo *physicalop.PhysPlanPartInfo) ([]table.PhysicalTable, error) {
	builder.once.Do(func() {
		condPruneResult, err := partitionPruning(builder.executorBuilder.ctx, tbl, planPartInfo)
		builder.once.condPruneResult = condPruneResult
		builder.once.err = err
	})
	return builder.once.condPruneResult, builder.once.err
}

func partitionPruning(ctx sessionctx.Context, tbl table.PartitionedTable, planPartInfo *physicalop.PhysPlanPartInfo) ([]table.PhysicalTable, error) {
	var pruningConds []expression.Expression
	var partitionNames []ast.CIStr
	var columns []*expression.Column
	var columnNames types.NameSlice
	if planPartInfo != nil {
		pruningConds = planPartInfo.PruningConds
		partitionNames = planPartInfo.PartitionNames
		columns = planPartInfo.Columns
		columnNames = planPartInfo.ColumnNames
	}
	idxArr, err := partitionpruning.PartitionPruning(ctx.GetPlanCtx(), tbl, pruningConds, partitionNames, columns, columnNames)
	if err != nil {
		return nil, err
	}

	pi := tbl.Meta().GetPartitionInfo()
	var ret []table.PhysicalTable
	if fullRangePartition(idxArr) {
		ret = make([]table.PhysicalTable, 0, len(pi.Definitions))
		for _, def := range pi.Definitions {
			p := tbl.GetPartition(def.ID)
			ret = append(ret, p)
		}
	} else {
		ret = make([]table.PhysicalTable, 0, len(idxArr))
		for _, idx := range idxArr {
			pid := pi.Definitions[idx].ID
			p := tbl.GetPartition(pid)
			ret = append(ret, p)
		}
	}
	return ret, nil
}

func getPartitionIDsAfterPruning(ctx sessionctx.Context, tbl table.PartitionedTable, physPlanPartInfo *physicalop.PhysPlanPartInfo) (map[int64]struct{}, error) {
	if physPlanPartInfo == nil {
		return nil, errors.New("physPlanPartInfo in getPartitionIDsAfterPruning must not be nil")
	}
	idxArr, err := partitionpruning.PartitionPruning(ctx.GetPlanCtx(), tbl, physPlanPartInfo.PruningConds, physPlanPartInfo.PartitionNames, physPlanPartInfo.Columns, physPlanPartInfo.ColumnNames)
	if err != nil {
		return nil, err
	}

	var ret map[int64]struct{}

	pi := tbl.Meta().GetPartitionInfo()
	if fullRangePartition(idxArr) {
		ret = make(map[int64]struct{}, len(pi.Definitions))
		for _, def := range pi.Definitions {
			ret[def.ID] = struct{}{}
		}
	} else {
		ret = make(map[int64]struct{}, len(idxArr))
		for _, idx := range idxArr {
			pid := pi.Definitions[idx].ID
			ret[pid] = struct{}{}
		}
	}
	return ret, nil
}

func fullRangePartition(idxArr []int) bool {
	return len(idxArr) == 1 && idxArr[0] == rule.FullRange
}

type emptySampler struct{}

func (*emptySampler) writeChunk(_ *chunk.Chunk) error {
	return nil
}

func (*emptySampler) finished() bool {
	return true
}

func (b *executorBuilder) buildTableSample(v *physicalop.PhysicalTableSample) *TableSampleExecutor {
	startTS, err := b.getSnapshotTS()
	if err != nil {
		b.err = err
		return nil
	}
	b.ctx.GetSessionVars().StmtCtx.IsTiKV.Store(true)
	e := &TableSampleExecutor{
		BaseExecutor: exec.NewBaseExecutor(b.ctx, v.Schema(), v.ID()),
		table:        v.TableInfo,
		startTS:      startTS,
	}

	tblInfo := v.TableInfo.Meta()
	if tblInfo.TempTableType != model.TempTableNone {
		if tblInfo.TempTableType != model.TempTableGlobal {
			b.err = errors.New("TABLESAMPLE clause can not be applied to local temporary tables")
			return nil
		}
		e.sampler = &emptySampler{}
	} else if v.TableSampleInfo.AstNode.SampleMethod == ast.SampleMethodTypeTiDBRegion {
		e.sampler = newTableRegionSampler(
			b.ctx, v.TableInfo, startTS, v.PhysicalTableID, v.TableSampleInfo.Partitions, v.Schema(),
			v.TableSampleInfo.FullSchema, e.RetFieldTypes(), v.Desc)
	}

	return e
}

func (b *executorBuilder) buildCTE(v *physicalop.PhysicalCTE) exec.Executor {
	if b.Ti != nil {
		b.Ti.UseNonRecursive = true
	}
	if v.RecurPlan != nil && b.Ti != nil {
		b.Ti.UseRecursive = true
	}

	storageMap, ok := b.ctx.GetSessionVars().StmtCtx.CTEStorageMap.(map[int]*CTEStorages)
	if !ok {
		b.err = errors.New("type assertion for CTEStorageMap failed")
		return nil
	}

	chkSize := b.ctx.GetSessionVars().MaxChunkSize
	// iterOutTbl will be constructed in CTEExec.Open().
	var producer *cteProducer
	storages, ok := storageMap[v.CTE.IDForStorage]
	if ok {
		// Storage already setup.
		producer = storages.Producer
	} else {
		if v.SeedPlan == nil {
			b.err = errors.New("cte.seedPlan cannot be nil")
			return nil
		}
		// Build seed part.
		corCols := plannercore.ExtractOuterApplyCorrelatedCols(v.SeedPlan)
		seedExec := b.build(v.SeedPlan)
		if b.err != nil {
			return nil
		}

		// Setup storages.
		tps := seedExec.RetFieldTypes()
		resTbl := cteutil.NewStorageRowContainer(tps, chkSize)
		if err := resTbl.OpenAndRef(); err != nil {
			b.err = err
			return nil
		}
		iterInTbl := cteutil.NewStorageRowContainer(tps, chkSize)
		if err := iterInTbl.OpenAndRef(); err != nil {
			b.err = err
			return nil
		}
		storageMap[v.CTE.IDForStorage] = &CTEStorages{ResTbl: resTbl, IterInTbl: iterInTbl}

		// Build recursive part.
		var recursiveExec exec.Executor
		if v.RecurPlan != nil {
			recursiveExec = b.build(v.RecurPlan)
			if b.err != nil {
				return nil
			}
			corCols = append(corCols, plannercore.ExtractOuterApplyCorrelatedCols(v.RecurPlan)...)
		}

		var sel []int
		if v.CTE.IsDistinct {
			sel = make([]int, chkSize)
			for i := range chkSize {
				sel[i] = i
			}
		}

		var corColHashCodes [][]byte
		for _, corCol := range corCols {
			corColHashCodes = append(corColHashCodes, getCorColHashCode(corCol))
		}

		producer = &cteProducer{
			ctx:             b.ctx,
			seedExec:        seedExec,
			recursiveExec:   recursiveExec,
			resTbl:          resTbl,
			iterInTbl:       iterInTbl,
			isDistinct:      v.CTE.IsDistinct,
			sel:             sel,
			hasLimit:        v.CTE.HasLimit,
			limitBeg:        v.CTE.LimitBeg,
			limitEnd:        v.CTE.LimitEnd,
			corCols:         corCols,
			corColHashCodes: corColHashCodes,
		}
		storageMap[v.CTE.IDForStorage].Producer = producer
	}

	return &CTEExec{
		BaseExecutor: exec.NewBaseExecutor(b.ctx, v.Schema(), v.ID()),
		producer:     producer,
	}
}

func (b *executorBuilder) buildCTETableReader(v *physicalop.PhysicalCTETable) exec.Executor {
	storageMap, ok := b.ctx.GetSessionVars().StmtCtx.CTEStorageMap.(map[int]*CTEStorages)
	if !ok {
		b.err = errors.New("type assertion for CTEStorageMap failed")
		return nil
	}
	storages, ok := storageMap[v.IDForStorage]
	if !ok {
		b.err = errors.Errorf("iterInTbl should already be set up by CTEExec(id: %d)", v.IDForStorage)
		return nil
	}
	return &CTETableReaderExec{
		BaseExecutor: exec.NewBaseExecutor(b.ctx, v.Schema(), v.ID()),
		iterInTbl:    storages.IterInTbl,
		chkIdx:       0,
	}
}

func (b *executorBuilder) validCanReadTemporaryOrCacheTable(tbl *model.TableInfo) error {
	err := b.validCanReadTemporaryTable(tbl)
	if err != nil {
		return err
	}
	return b.validCanReadCacheTable(tbl)
}

func (b *executorBuilder) validCanReadCacheTable(tbl *model.TableInfo) error {
	if tbl.TableCacheStatusType == model.TableCacheStatusDisable {
		return nil
	}

	sessionVars := b.ctx.GetSessionVars()

	// Temporary table can't switch into cache table. so the following code will not cause confusion
	if sessionVars.TxnCtx.IsStaleness || b.isStaleness {
		return errors.Trace(errors.New("can not stale read cache table"))
	}

	return nil
}

func (b *executorBuilder) validCanReadTemporaryTable(tbl *model.TableInfo) error {
	if tbl.TempTableType == model.TempTableNone {
		return nil
	}

	// Some tools like dumpling use history read to dump all table's records and will be fail if we return an error.
	// So we do not check SnapshotTS here

	sessionVars := b.ctx.GetSessionVars()

	if tbl.TempTableType == model.TempTableLocal && sessionVars.SnapshotTS != 0 {
		return errors.New("can not read local temporary table when 'tidb_snapshot' is set")
	}

	if sessionVars.TxnCtx.IsStaleness || b.isStaleness {
		return errors.New("can not stale read temporary table")
	}

	return nil
}

func (b *executorBuilder) getCacheTable(tblInfo *model.TableInfo, startTS uint64) kv.MemBuffer {
	tbl, ok := b.is.TableByID(context.Background(), tblInfo.ID)
	if !ok {
		b.err = errors.Trace(infoschema.ErrTableNotExists.GenWithStackByArgs(b.ctx.GetSessionVars().CurrentDB, tblInfo.Name))
		return nil
	}
	sessVars := b.ctx.GetSessionVars()
	leaseDuration := time.Duration(vardef.TableCacheLease.Load()) * time.Second
	cacheData, loading := tbl.(table.CachedTable).TryReadFromCache(startTS, leaseDuration)
	if cacheData != nil {
		sessVars.StmtCtx.ReadFromTableCache = true
		return cacheData
	} else if loading {
		return nil
	}
	if !b.ctx.GetSessionVars().StmtCtx.InExplainStmt && !b.inDeleteStmt && !b.inUpdateStmt {
		tbl.(table.CachedTable).UpdateLockForRead(context.Background(), b.ctx.GetStore(), startTS, leaseDuration)
	}
	return nil
}

func (b *executorBuilder) buildCompactTable(v *plannercore.CompactTable) exec.Executor {
	if v.ReplicaKind != ast.CompactReplicaKindTiFlash && v.ReplicaKind != ast.CompactReplicaKindAll {
		b.err = errors.Errorf("compact %v replica is not supported", strings.ToLower(string(v.ReplicaKind)))
		return nil
	}

	store := b.ctx.GetStore()
	tikvStore, ok := store.(tikv.Storage)
	if !ok {
		b.err = errors.New("compact tiflash replica can only run with tikv compatible storage")
		return nil
	}

	var partitionIDs []int64
	if v.PartitionNames != nil {
		if v.TableInfo.Partition == nil {
			b.err = errors.Errorf("table:%s is not a partition table, but user specify partition name list:%+v", v.TableInfo.Name.O, v.PartitionNames)
			return nil
		}
		// use map to avoid FindPartitionDefinitionByName
		partitionMap := map[string]int64{}
		for _, partition := range v.TableInfo.Partition.Definitions {
			partitionMap[partition.Name.L] = partition.ID
		}

		for _, partitionName := range v.PartitionNames {
			partitionID, ok := partitionMap[partitionName.L]
			if !ok {
				b.err = table.ErrUnknownPartition.GenWithStackByArgs(partitionName.O, v.TableInfo.Name.O)
				return nil
			}
			partitionIDs = append(partitionIDs, partitionID)
		}
		if b.Ti.PartitionTelemetry == nil {
			b.Ti.PartitionTelemetry = &PartitionTelemetryInfo{}
		}
		b.Ti.PartitionTelemetry.UseCompactTablePartition = true
	}

	return &CompactTableTiFlashExec{
		BaseExecutor: exec.NewBaseExecutor(b.ctx, v.Schema(), v.ID()),
		tableInfo:    v.TableInfo,
		partitionIDs: partitionIDs,
		tikvStore:    tikvStore,
	}
}

func (b *executorBuilder) buildAdminShowBDRRole(v *plannercore.AdminShowBDRRole) exec.Executor {
	return &AdminShowBDRRoleExec{BaseExecutor: exec.NewBaseExecutor(b.ctx, v.Schema(), v.ID())}
}

func (b *executorBuilder) buildRecommendIndex(v *plannercore.RecommendIndexPlan) exec.Executor {
	return &RecommendIndexExec{
		BaseExecutor: exec.NewBaseExecutor(b.ctx, v.Schema(), v.ID()),
		Action:       v.Action,
		SQL:          v.SQL,
		AdviseID:     v.AdviseID,
		Options:      v.Options,
	}
}

func (b *executorBuilder) buildWorkloadRepoCreate(_ *plannercore.WorkloadRepoCreate) exec.Executor {
	base := exec.NewBaseExecutor(b.ctx, nil, 0)
	return &WorkloadRepoCreateExec{base}
}<|MERGE_RESOLUTION|>--- conflicted
+++ resolved
@@ -4147,13 +4147,8 @@
 	return e, nil
 }
 
-<<<<<<< HEAD
 func (b *executorBuilder) buildIndexReader(v *physicalop.PhysicalIndexReader) exec.Executor {
-	is := v.IndexPlans[0].(*plannercore.PhysicalIndexScan)
-=======
-func (b *executorBuilder) buildIndexReader(v *plannercore.PhysicalIndexReader) exec.Executor {
 	is := v.IndexPlans[0].(*physicalop.PhysicalIndexScan)
->>>>>>> 658fa1a4
 	if err := b.validCanReadTemporaryOrCacheTable(is.Table); err != nil {
 		b.err = err
 		return nil
