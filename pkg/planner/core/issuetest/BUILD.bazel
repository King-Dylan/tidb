--- conflicted
+++ resolved
@@ -10,11 +10,7 @@
     data = glob(["testdata/**"]),
     flaky = True,
     race = "on",
-<<<<<<< HEAD
-    shard_count = 7,
-=======
-    shard_count = 8,
->>>>>>> 19c2d336
+    shard_count = 9,
     deps = [
         "//pkg/parser",
         "//pkg/planner",
