--- conflicted
+++ resolved
@@ -76,127 +76,6 @@
 	_ PhysicalJoin = &PhysicalIndexMergeJoin{}
 )
 
-<<<<<<< HEAD
-// ReadReqType is the read request type of the operator. Currently, only PhysicalTableReader uses this.
-type ReadReqType uint8
-
-const (
-	// Cop means read from storage by cop request.
-	Cop ReadReqType = iota
-	// BatchCop means read from storage by BatchCop request, only used for TiFlash
-	BatchCop
-	// MPP means read from storage by MPP request, only used for TiFlash
-	MPP
-)
-
-// Name returns the name of read request type.
-func (r ReadReqType) Name() string {
-	switch r {
-	case BatchCop:
-		return "batchCop"
-	case MPP:
-		return "mpp"
-	default:
-		// return cop by default
-		return "cop"
-	}
-}
-
-// PhysicalTableReader is the table reader in tidb.
-type PhysicalTableReader struct {
-	physicalop.PhysicalSchemaProducer
-
-	// TablePlans flats the tablePlan to construct executor pb.
-	tablePlan  base.PhysicalPlan
-	TablePlans []base.PhysicalPlan
-
-	// StoreType indicates table read from which type of store.
-	StoreType kv.StoreType
-
-	// ReadReqType is the read request type for current physical table reader, there are 3 kinds of read request: Cop,
-	// BatchCop and MPP, currently, the latter two are only used in TiFlash
-	ReadReqType ReadReqType
-
-	IsCommonHandle bool
-
-	// Used by partition table.
-	PlanPartInfo *physicalop.PhysPlanPartInfo
-	// Used by MPP, because MPP plan may contain join/union/union all, it is possible that a physical table reader contains more than 1 table scan
-	TableScanAndPartitionInfos []physicalop.TableScanAndPartitionInfo `plan-cache-clone:"must-nil"`
-}
-
-// LoadTableStats loads the stats of the table read by this plan.
-func (p *PhysicalTableReader) LoadTableStats(ctx sessionctx.Context) {
-	ts := p.TablePlans[0].(*physicalop.PhysicalTableScan)
-	loadTableStats(ctx, ts.Table, ts.PhysicalTableID)
-}
-
-// SetTablePlanForTest sets tablePlan field for test usage only
-func (p *PhysicalTableReader) SetTablePlanForTest(pp base.PhysicalPlan) {
-	p.tablePlan = pp
-}
-
-// GetTablePlan exports the tablePlan.
-func (p *PhysicalTableReader) GetTablePlan() base.PhysicalPlan {
-	return p.tablePlan
-}
-
-// GetTableScans exports the tableScan that contained in tablePlans.
-func (p *PhysicalTableReader) GetTableScans() []*physicalop.PhysicalTableScan {
-	tableScans := make([]*physicalop.PhysicalTableScan, 0, 1)
-	for _, tablePlan := range p.TablePlans {
-		tableScan, ok := tablePlan.(*physicalop.PhysicalTableScan)
-		if ok {
-			tableScans = append(tableScans, tableScan)
-		}
-	}
-	return tableScans
-}
-
-// GetTableScan exports the tableScan that contained in tablePlans and return error when the count of table scan != 1.
-func (p *PhysicalTableReader) GetTableScan() (*physicalop.PhysicalTableScan, error) {
-	tableScans := p.GetTableScans()
-	if len(tableScans) != 1 {
-		return nil, errors.New("the count of table scan != 1")
-	}
-	return tableScans[0], nil
-}
-
-// GetAvgRowSize return the average row size of this plan.
-func (p *PhysicalTableReader) GetAvgRowSize() float64 {
-	return cardinality.GetAvgRowSize(p.SCtx(), physicalop.GetTblStats(p.tablePlan), p.tablePlan.Schema().Columns, false, false)
-}
-
-// MemoryUsage return the memory usage of PhysicalTableReader
-func (p *PhysicalTableReader) MemoryUsage() (sum int64) {
-	if p == nil {
-		return
-	}
-
-	sum = p.PhysicalSchemaProducer.MemoryUsage() + size.SizeOfUint8*2 + size.SizeOfBool + p.PlanPartInfo.MemoryUsage()
-	if p.tablePlan != nil {
-		sum += p.tablePlan.MemoryUsage()
-	}
-	// since TablePlans is the flats of tablePlan, so we don't count it
-	for _, pInfo := range p.TableScanAndPartitionInfos {
-		sum += pInfo.MemoryUsage()
-	}
-	return
-}
-
-// setMppOrBatchCopForTableScan set IsMPPOrBatchCop for all TableScan.
-func setMppOrBatchCopForTableScan(curPlan base.PhysicalPlan) {
-	if ts, ok := curPlan.(*physicalop.PhysicalTableScan); ok {
-		ts.IsMPPOrBatchCop = true
-	}
-	children := curPlan.Children()
-	for _, child := range children {
-		setMppOrBatchCopForTableScan(child)
-	}
-}
-
-=======
->>>>>>> 658fa1a4
 // GetPhysicalIndexReader returns PhysicalIndexReader for logical TiKVSingleGather.
 func GetPhysicalIndexReader(sg *logicalop.TiKVSingleGather, schema *expression.Schema, stats *property.StatsInfo, props ...*property.PhysicalProperty) *PhysicalIndexReader {
 	reader := PhysicalIndexReader{}.Init(sg.SCtx(), sg.QueryBlockOffset())
@@ -221,58 +100,6 @@
 	return reader
 }
 
-<<<<<<< HEAD
-// Clone implements op.PhysicalPlan interface.
-func (p *PhysicalTableReader) Clone(newCtx base.PlanContext) (base.PhysicalPlan, error) {
-	cloned := new(PhysicalTableReader)
-	cloned.SetSCtx(newCtx)
-	base, err := p.PhysicalSchemaProducer.CloneWithSelf(newCtx, cloned)
-	if err != nil {
-		return nil, err
-	}
-	cloned.PhysicalSchemaProducer = *base
-	cloned.StoreType = p.StoreType
-	cloned.ReadReqType = p.ReadReqType
-	cloned.IsCommonHandle = p.IsCommonHandle
-	if cloned.tablePlan, err = p.tablePlan.Clone(newCtx); err != nil {
-		return nil, err
-	}
-	// TablePlans are actually the flattened plans in tablePlan, so can't copy them, just need to extract from tablePlan
-	cloned.TablePlans = physicalop.FlattenPushDownPlan(cloned.tablePlan)
-	return cloned, nil
-}
-
-// SetChildren overrides op.PhysicalPlan SetChildren interface.
-func (p *PhysicalTableReader) SetChildren(children ...base.PhysicalPlan) {
-	p.tablePlan = children[0]
-	p.TablePlans = physicalop.FlattenPushDownPlan(p.tablePlan)
-}
-
-// ExtractCorrelatedCols implements op.PhysicalPlan interface.
-func (p *PhysicalTableReader) ExtractCorrelatedCols() (corCols []*expression.CorrelatedColumn) {
-	for _, child := range p.TablePlans {
-		corCols = append(corCols, coreusage.ExtractCorrelatedCols4PhysicalPlan(child)...)
-	}
-	return corCols
-}
-
-// BuildPlanTrace implements op.PhysicalPlan interface.
-func (p *PhysicalTableReader) BuildPlanTrace() *tracing.PlanTrace {
-	rp := p.BasePhysicalPlan.BuildPlanTrace()
-	if p.tablePlan != nil {
-		rp.Children = append(rp.Children, p.tablePlan.BuildPlanTrace())
-	}
-	return rp
-}
-
-// AppendChildCandidate implements PhysicalPlan interface.
-func (p *PhysicalTableReader) AppendChildCandidate(op *optimizetrace.PhysicalOptimizeOp) {
-	p.BasePhysicalPlan.AppendChildCandidate(op)
-	physicalop.AppendChildCandidate(p, p.tablePlan, op)
-}
-
-=======
->>>>>>> 658fa1a4
 // PhysicalIndexReader is the index reader in tidb.
 type PhysicalIndexReader struct {
 	physicalop.PhysicalSchemaProducer
@@ -379,149 +206,6 @@
 	loadTableStats(ctx, is.Table, is.PhysicalTableID)
 }
 
-<<<<<<< HEAD
-=======
-// PhysicalIndexLookUpReader is the index look up reader in tidb. It's used in case of double reading.
-type PhysicalIndexLookUpReader struct {
-	physicalop.PhysicalSchemaProducer
-
-	indexPlan base.PhysicalPlan
-	tablePlan base.PhysicalPlan
-	// IndexPlans flats the indexPlan to construct executor pb.
-	IndexPlans []base.PhysicalPlan
-	// TablePlans flats the tablePlan to construct executor pb.
-	TablePlans []base.PhysicalPlan
-	Paging     bool
-
-	ExtraHandleCol *expression.Column
-	// PushedLimit is used to avoid unnecessary table scan tasks of IndexLookUpReader.
-	PushedLimit *physicalop.PushedDownLimit
-
-	CommonHandleCols []*expression.Column
-
-	// Used by partition table.
-	PlanPartInfo *physicalop.PhysPlanPartInfo
-
-	// required by cost calculation
-	expectedCnt uint64
-	keepOrder   bool
-}
-
-// Clone implements op.PhysicalPlan interface.
-func (p *PhysicalIndexLookUpReader) Clone(newCtx base.PlanContext) (base.PhysicalPlan, error) {
-	cloned := new(PhysicalIndexLookUpReader)
-	cloned.SetSCtx(newCtx)
-	base, err := p.PhysicalSchemaProducer.CloneWithSelf(newCtx, cloned)
-	if err != nil {
-		return nil, err
-	}
-	cloned.PhysicalSchemaProducer = *base
-	if cloned.IndexPlans, err = clonePhysicalPlan(newCtx, p.IndexPlans); err != nil {
-		return nil, err
-	}
-	if cloned.TablePlans, err = clonePhysicalPlan(newCtx, p.TablePlans); err != nil {
-		return nil, err
-	}
-	if cloned.indexPlan, err = p.indexPlan.Clone(newCtx); err != nil {
-		return nil, err
-	}
-	if cloned.tablePlan, err = p.tablePlan.Clone(newCtx); err != nil {
-		return nil, err
-	}
-	if p.ExtraHandleCol != nil {
-		cloned.ExtraHandleCol = p.ExtraHandleCol.Clone().(*expression.Column)
-	}
-	if p.PushedLimit != nil {
-		cloned.PushedLimit = p.PushedLimit.Clone()
-	}
-	if len(p.CommonHandleCols) != 0 {
-		cloned.CommonHandleCols = make([]*expression.Column, 0, len(p.CommonHandleCols))
-		for _, col := range p.CommonHandleCols {
-			cloned.CommonHandleCols = append(cloned.CommonHandleCols, col.Clone().(*expression.Column))
-		}
-	}
-	return cloned, nil
-}
-
-// ExtractCorrelatedCols implements op.PhysicalPlan interface.
-func (p *PhysicalIndexLookUpReader) ExtractCorrelatedCols() (corCols []*expression.CorrelatedColumn) {
-	for _, child := range p.TablePlans {
-		corCols = append(corCols, coreusage.ExtractCorrelatedCols4PhysicalPlan(child)...)
-	}
-	for _, child := range p.IndexPlans {
-		corCols = append(corCols, coreusage.ExtractCorrelatedCols4PhysicalPlan(child)...)
-	}
-	return corCols
-}
-
-// GetIndexNetDataSize return the estimated total size in bytes via network transfer.
-func (p *PhysicalIndexLookUpReader) GetIndexNetDataSize() float64 {
-	return cardinality.GetAvgRowSize(p.SCtx(), physicalop.GetTblStats(p.indexPlan), p.indexPlan.Schema().Columns, true, false) * p.indexPlan.StatsCount()
-}
-
-// GetAvgTableRowSize return the average row size of each final row.
-func (p *PhysicalIndexLookUpReader) GetAvgTableRowSize() float64 {
-	return cardinality.GetAvgRowSize(p.SCtx(), physicalop.GetTblStats(p.tablePlan), p.tablePlan.Schema().Columns, false, false)
-}
-
-// BuildPlanTrace implements op.PhysicalPlan interface.
-func (p *PhysicalIndexLookUpReader) BuildPlanTrace() *tracing.PlanTrace {
-	rp := p.BasePhysicalPlan.BuildPlanTrace()
-	if p.indexPlan != nil {
-		rp.Children = append(rp.Children, p.indexPlan.BuildPlanTrace())
-	}
-	if p.tablePlan != nil {
-		rp.Children = append(rp.Children, p.tablePlan.BuildPlanTrace())
-	}
-	return rp
-}
-
-// AppendChildCandidate implements PhysicalPlan interface.
-func (p *PhysicalIndexLookUpReader) AppendChildCandidate(op *optimizetrace.PhysicalOptimizeOp) {
-	p.BasePhysicalPlan.AppendChildCandidate(op)
-	if p.indexPlan != nil {
-		appendChildCandidate(p, p.indexPlan, op)
-	}
-	if p.tablePlan != nil {
-		appendChildCandidate(p, p.tablePlan, op)
-	}
-}
-
-// MemoryUsage return the memory usage of PhysicalIndexLookUpReader
-func (p *PhysicalIndexLookUpReader) MemoryUsage() (sum int64) {
-	if p == nil {
-		return
-	}
-
-	sum = p.PhysicalSchemaProducer.MemoryUsage() + size.SizeOfBool*2 + p.PlanPartInfo.MemoryUsage() + size.SizeOfUint64
-
-	if p.indexPlan != nil {
-		sum += p.indexPlan.MemoryUsage()
-	}
-	if p.tablePlan != nil {
-		sum += p.tablePlan.MemoryUsage()
-	}
-	if p.ExtraHandleCol != nil {
-		sum += p.ExtraHandleCol.MemoryUsage()
-	}
-	if p.PushedLimit != nil {
-		sum += p.PushedLimit.MemoryUsage()
-	}
-
-	// since IndexPlans and TablePlans are the flats of indexPlan and tablePlan, so we don't count it
-	for _, col := range p.CommonHandleCols {
-		sum += col.MemoryUsage()
-	}
-	return
-}
-
-// LoadTableStats preloads the stats data for the physical table
-func (p *PhysicalIndexLookUpReader) LoadTableStats(ctx sessionctx.Context) {
-	ts := p.TablePlans[0].(*physicalop.PhysicalTableScan)
-	loadTableStats(ctx, ts.Table, ts.PhysicalTableID)
-}
-
->>>>>>> 658fa1a4
 // PhysicalIndexMergeReader is the reader using multiple indexes in tidb.
 type PhysicalIndexMergeReader struct {
 	physicalop.PhysicalSchemaProducer
@@ -881,196 +565,6 @@
 	return v.Clone(sctx)
 }
 
-<<<<<<< HEAD
-// PhysicalCTE is for CTE.
-type PhysicalCTE struct {
-	physicalop.PhysicalSchemaProducer
-
-	SeedPlan  base.PhysicalPlan
-	RecurPlan base.PhysicalPlan
-	CTE       *logicalop.CTEClass
-	cteAsName ast.CIStr
-	cteName   ast.CIStr
-
-	readerReceiver *physicalop.PhysicalExchangeReceiver
-	storageSender  *physicalop.PhysicalExchangeSender
-}
-
-// ExtractCorrelatedCols implements op.PhysicalPlan interface.
-func (p *PhysicalCTE) ExtractCorrelatedCols() []*expression.CorrelatedColumn {
-	corCols := coreusage.ExtractCorrelatedCols4PhysicalPlan(p.SeedPlan)
-	if p.RecurPlan != nil {
-		corCols = append(corCols, coreusage.ExtractCorrelatedCols4PhysicalPlan(p.RecurPlan)...)
-	}
-	return corCols
-}
-
-// OperatorInfo implements dataAccesser interface.
-func (p *PhysicalCTE) OperatorInfo(_ bool) string {
-	return fmt.Sprintf("data:%s", (*CTEDefinition)(p).ExplainID())
-}
-
-// ExplainInfo implements Plan interface.
-func (p *PhysicalCTE) ExplainInfo() string {
-	return p.AccessObject().String() + ", " + p.OperatorInfo(false)
-}
-
-// ExplainID overrides the ExplainID.
-func (p *PhysicalCTE) ExplainID(_ ...bool) fmt.Stringer {
-	return stringutil.MemoizeStr(func() string {
-		if p.SCtx() != nil && p.SCtx().GetSessionVars().StmtCtx.IgnoreExplainIDSuffix {
-			return p.TP()
-		}
-		return p.TP() + "_" + strconv.Itoa(p.ID())
-	})
-}
-
-// Clone implements op.PhysicalPlan interface.
-func (p *PhysicalCTE) Clone(newCtx base.PlanContext) (base.PhysicalPlan, error) {
-	cloned := new(PhysicalCTE)
-	cloned.SetSCtx(newCtx)
-	base, err := p.PhysicalSchemaProducer.CloneWithSelf(newCtx, cloned)
-	if err != nil {
-		return nil, err
-	}
-	cloned.PhysicalSchemaProducer = *base
-	if p.SeedPlan != nil {
-		cloned.SeedPlan, err = p.SeedPlan.Clone(newCtx)
-		if err != nil {
-			return nil, err
-		}
-	}
-	if p.RecurPlan != nil {
-		cloned.RecurPlan, err = p.RecurPlan.Clone(newCtx)
-		if err != nil {
-			return nil, err
-		}
-	}
-	cloned.cteAsName, cloned.cteName = p.cteAsName, p.cteName
-	cloned.CTE = p.CTE
-	if p.storageSender != nil {
-		clonedSender, err := p.storageSender.Clone(newCtx)
-		if err != nil {
-			return nil, err
-		}
-		cloned.storageSender = clonedSender.(*physicalop.PhysicalExchangeSender)
-	}
-	if p.readerReceiver != nil {
-		clonedReceiver, err := p.readerReceiver.Clone(newCtx)
-		if err != nil {
-			return nil, err
-		}
-		cloned.readerReceiver = clonedReceiver.(*physicalop.PhysicalExchangeReceiver)
-	}
-	return cloned, nil
-}
-
-// MemoryUsage return the memory usage of PhysicalCTE
-func (p *PhysicalCTE) MemoryUsage() (sum int64) {
-	if p == nil {
-		return
-	}
-
-	sum = p.PhysicalSchemaProducer.MemoryUsage() + p.cteAsName.MemoryUsage()
-	if p.SeedPlan != nil {
-		sum += p.SeedPlan.MemoryUsage()
-	}
-	if p.RecurPlan != nil {
-		sum += p.RecurPlan.MemoryUsage()
-	}
-	if p.CTE != nil {
-		sum += p.CTE.MemoryUsage()
-	}
-	return
-}
-
-// CTEDefinition is CTE definition for explain.
-type CTEDefinition PhysicalCTE
-
-// ExplainInfo overrides the ExplainInfo
-func (p *CTEDefinition) ExplainInfo() string {
-	var res string
-	if p.RecurPlan != nil {
-		res = "Recursive CTE"
-	} else {
-		res = "Non-Recursive CTE"
-	}
-	if p.CTE.HasLimit {
-		offset, count := p.CTE.LimitBeg, p.CTE.LimitEnd-p.CTE.LimitBeg
-		switch p.SCtx().GetSessionVars().EnableRedactLog {
-		case errors.RedactLogMarker:
-			res += fmt.Sprintf(", limit(offset:‹%v›, count:‹%v›)", offset, count)
-		case errors.RedactLogDisable:
-			res += fmt.Sprintf(", limit(offset:%v, count:%v)", offset, count)
-		case errors.RedactLogEnable:
-			res += ", limit(offset:?, count:?)"
-		}
-	}
-	return res
-}
-
-// ExplainID overrides the ExplainID.
-func (p *CTEDefinition) ExplainID(_ ...bool) fmt.Stringer {
-	return stringutil.MemoizeStr(func() string {
-		return "CTE_" + strconv.Itoa(p.CTE.IDForStorage)
-	})
-}
-
-// MemoryUsage return the memory usage of CTEDefinition
-func (p *CTEDefinition) MemoryUsage() (sum int64) {
-	if p == nil {
-		return
-	}
-
-	sum = p.PhysicalSchemaProducer.MemoryUsage() + p.cteAsName.MemoryUsage()
-	if p.SeedPlan != nil {
-		sum += p.SeedPlan.MemoryUsage()
-	}
-	if p.RecurPlan != nil {
-		sum += p.RecurPlan.MemoryUsage()
-	}
-	if p.CTE != nil {
-		sum += p.CTE.MemoryUsage()
-	}
-	return
-}
-
-// PhysicalCTEStorage is used for representing CTE storage, or CTE producer in other words.
-type PhysicalCTEStorage PhysicalCTE
-
-// ExplainInfo overrides the ExplainInfo
-func (*PhysicalCTEStorage) ExplainInfo() string {
-	return "Non-Recursive CTE Storage"
-}
-
-// ExplainID overrides the ExplainID.
-func (p *PhysicalCTEStorage) ExplainID(_ ...bool) fmt.Stringer {
-	return stringutil.MemoizeStr(func() string {
-		return "CTE_" + strconv.Itoa(p.CTE.IDForStorage)
-	})
-}
-
-// MemoryUsage return the memory usage of CTEDefinition
-func (p *PhysicalCTEStorage) MemoryUsage() (sum int64) {
-	if p == nil {
-		return
-	}
-
-	sum = p.PhysicalSchemaProducer.MemoryUsage() + p.cteAsName.MemoryUsage()
-	if p.CTE != nil {
-		sum += p.CTE.MemoryUsage()
-	}
-	return
-}
-
-// Clone implements op.PhysicalPlan interface.
-func (p *PhysicalCTEStorage) Clone(newCtx base.PlanContext) (base.PhysicalPlan, error) {
-	cloned, err := (*PhysicalCTE)(p).Clone(newCtx)
-	if err != nil {
-		return nil, err
-	}
-	return (*PhysicalCTEStorage)(cloned.(*PhysicalCTE)), nil
-=======
 func appendChildCandidate(origin base.PhysicalPlan, pp base.PhysicalPlan, op *optimizetrace.PhysicalOptimizeOp) {
 	candidate := &tracing.CandidatePlanTrace{
 		PlanTrace: &tracing.PlanTrace{
@@ -1083,5 +577,4 @@
 	op.AppendCandidate(candidate)
 	pp.AppendChildCandidate(op)
 	op.GetTracer().Candidates[origin.ID()].AppendChildrenID(pp.ID())
->>>>>>> 658fa1a4
 }