// Copyright 2019 PingCAP, Inc.
//
// Licensed under the Apache License, Version 2.0 (the "License");
// you may not use this file except in compliance with the License.
// You may obtain a copy of the License at
//
//     http://www.apache.org/licenses/LICENSE-2.0
//
// Unless required by applicable law or agreed to in writing, software
// distributed under the License is distributed on an "AS IS" BASIS,
// WITHOUT WARRANTIES OR CONDITIONS OF ANY KIND, either express or implied.
// See the License for the specific language governing permissions and
// limitations under the License.

package core_test

import (
	"bytes"
	"context"
	"fmt"
	"regexp"
	"strconv"
	"strings"
	"testing"
	"time"

	"github.com/pingcap/failpoint"
	"github.com/pingcap/tidb/pkg/config"
	"github.com/pingcap/tidb/pkg/domain"
	"github.com/pingcap/tidb/pkg/expression"
	"github.com/pingcap/tidb/pkg/infoschema"
	"github.com/pingcap/tidb/pkg/meta/model"
	"github.com/pingcap/tidb/pkg/parser/ast"
	"github.com/pingcap/tidb/pkg/parser/auth"
	"github.com/pingcap/tidb/pkg/parser/mysql"
	"github.com/pingcap/tidb/pkg/planner/core"
	"github.com/pingcap/tidb/pkg/sessionctx/vardef"
	"github.com/pingcap/tidb/pkg/statistics/handle/ddl/testutil"
	"github.com/pingcap/tidb/pkg/table"
	"github.com/pingcap/tidb/pkg/testkit"
	"github.com/pingcap/tidb/pkg/util"
	"github.com/stretchr/testify/require"
)

func TestNoneAccessPathsFoundByIsolationRead(t *testing.T) {
	store := testkit.CreateMockStore(t)
	tk := testkit.NewTestKit(t, store)

	tk.MustExec("use test")
	tk.MustExec("drop table if exists t")
	tk.MustExec("create table t(a int primary key)")

	tk.MustExec("select * from t")

	tk.MustExec("set @@session.tidb_isolation_read_engines = 'tiflash'")

	// Don't filter mysql.SystemDB by isolation read.
	tk.MustQuery("explain format = 'brief' select * from mysql.stats_meta").Check(testkit.Rows(
		"TableReader 10000.00 root  data:TableFullScan",
		"└─TableFullScan 10000.00 cop[tikv] table:stats_meta keep order:false, stats:pseudo"))

	_, err := tk.Exec("select * from t")
	require.EqualError(t, err, "[planner:1815]Internal : No access path for table 't' is found with 'tidb_isolation_read_engines' = 'tiflash', valid values can be 'tikv'. Please check tiflash replica.")

	tk.MustExec("set @@session.tidb_isolation_read_engines = 'tiflash, tikv'")
	tk.MustExec("select * from t")
	defer config.RestoreFunc()()
	config.UpdateGlobal(func(conf *config.Config) {
		conf.IsolationRead.Engines = []string{"tiflash"}
	})
	// Change instance config doesn't affect isolation read.
	tk.MustExec("select * from t")
}

func TestAggPushDownEngine(t *testing.T) {
	store := testkit.CreateMockStore(t)
	tk := testkit.NewTestKit(t, store)
	tk.MustExec("use test")
	tk.MustExec("set tidb_cost_model_version=2")
	tk.MustExec("drop table if exists t")
	tk.MustExec("create table t(a int primary key, b varchar(20))")
	tk.MustExec("set @@session.tidb_allow_tiflash_cop=ON")

	// Create virtual tiflash replica info.
	dom := domain.GetDomain(tk.Session())
	is := dom.InfoSchema()
	tblInfo, err := is.TableByName(context.Background(), ast.NewCIStr("test"), ast.NewCIStr("t"))
	require.NoError(t, err)
	tblInfo.Meta().TiFlashReplica = &model.TiFlashReplicaInfo{
		Count:     1,
		Available: true,
	}

	tk.MustExec("set @@session.tidb_isolation_read_engines = 'tiflash'")

	tk.MustQuery("explain format = 'brief' select approx_count_distinct(a) from t").Check(testkit.Rows(
		"StreamAgg 1.00 root  funcs:approx_count_distinct(Column#5)->Column#3",
		"└─TableReader 1.00 root  data:StreamAgg",
		"  └─StreamAgg 1.00 batchCop[tiflash]  funcs:approx_count_distinct(test.t.a)->Column#5",
		"    └─TableFullScan 10000.00 batchCop[tiflash] table:t keep order:false, stats:pseudo"))

	tk.MustExec("set @@session.tidb_isolation_read_engines = 'tikv'")

	tk.MustQuery("explain format = 'brief' select approx_count_distinct(a) from t").Check(testkit.Rows(
		"HashAgg 1.00 root  funcs:approx_count_distinct(test.t.a)->Column#3",
		"└─TableReader 10000.00 root  data:TableFullScan",
		"  └─TableFullScan 10000.00 cop[tikv] table:t keep order:false, stats:pseudo"))
}

func TestIssue15110And49616(t *testing.T) {
	store := testkit.CreateMockStore(t)
	tk := testkit.NewTestKit(t, store)
	tk.MustExec("use test")
	tk.MustExec("drop table if exists crm_rd_150m")
	tk.MustExec(`CREATE TABLE crm_rd_150m (
	product varchar(256) DEFAULT NULL,
		uks varchar(16) DEFAULT NULL,
		brand varchar(256) DEFAULT NULL,
		cin varchar(16) DEFAULT NULL,
		created_date timestamp NULL DEFAULT NULL,
		quantity int(11) DEFAULT NULL,
		amount decimal(11,0) DEFAULT NULL,
		pl_date timestamp NULL DEFAULT NULL,
		customer_first_date timestamp NULL DEFAULT NULL,
		recent_date timestamp NULL DEFAULT NULL
	) ENGINE=InnoDB DEFAULT CHARSET=utf8 COLLATE=utf8_bin;`)

	// Create virtual tiflash replica info.
	dom := domain.GetDomain(tk.Session())
	is := dom.InfoSchema()
	db, exists := is.SchemaByName(ast.NewCIStr("test"))
	require.True(t, exists)
	tblInfo, err := is.TableByName(context.Background(), db.Name, ast.NewCIStr("crm_rd_150m"))
	require.NoError(t, err)
	tblInfo.Meta().TiFlashReplica = &model.TiFlashReplicaInfo{
		Count:     1,
		Available: true,
	}

	tk.MustExec("set @@session.tidb_isolation_read_engines = 'tiflash'")
	tk.MustExec("explain format = 'brief' SELECT count(*) FROM crm_rd_150m dataset_48 WHERE (CASE WHEN (month(dataset_48.customer_first_date)) <= 30 THEN '新客' ELSE NULL END) IS NOT NULL;")

	// for #49616
	tk.MustExec(`use test`)
	tk.MustExec("set @@session.tidb_isolation_read_engines = 'tikv'")
	tk.MustExec(`create table t1 (k int, a int)`)
	tk.MustExec(`create table t2 (k int, b int, key(k))`)
	tk.MustHavePlan(`select /*+ tidb_inlj(t2, t1) */ *
  from t2 left join t1 on t1.k=t2.k
  where a>0 or (a=0 and b>0)`, `IndexJoin`)
}

func TestPartitionPruningForEQ(t *testing.T) {
	store := testkit.CreateMockStore(t)
	tk := testkit.NewTestKit(t, store)
	tk.MustExec("use test")

	tk.MustExec("drop table if exists t")
	tk.MustExec("create table t(a datetime, b int) partition by range(weekday(a)) (partition p0 values less than(10), partition p1 values less than (100))")

	is := tk.Session().GetInfoSchema().(infoschema.InfoSchema)
	tbl, err := is.TableByName(context.Background(), ast.NewCIStr("test"), ast.NewCIStr("t"))
	require.NoError(t, err)
	pt := tbl.(table.PartitionedTable)
	query, err := expression.ParseSimpleExpr(tk.Session().GetExprCtx(), "a = '2020-01-01 00:00:00'", expression.WithTableInfo("", tbl.Meta()))
	require.NoError(t, err)
	dbName := ast.NewCIStr(tk.Session().GetSessionVars().CurrentDB)
	columns, names, err := expression.ColumnInfos2ColumnsAndNames(tk.Session().GetExprCtx(), dbName, tbl.Meta().Name, tbl.Meta().Cols(), tbl.Meta())
	require.NoError(t, err)
	// Even the partition is not monotonous, EQ condition should be prune!
	// select * from t where a = '2020-01-01 00:00:00'
	res, err := core.PartitionPruning(tk.Session().GetPlanCtx(), pt, []expression.Expression{query}, nil, columns, names)
	require.NoError(t, err)
	require.Len(t, res, 1)
	require.Equal(t, 0, res[0])
}

func TestCast4PartitionPruning(t *testing.T) {
	store := testkit.CreateMockStore(t)
	tk := testkit.NewTestKit(t, store)

	tk.MustExec("use test")
	tk.MustExec(`drop table if exists t`)
	tk.MustExec(`drop table if exists t_ts`)
	tk.MustExec(`drop table if exists t_hash`)
	tk.MustExec(`drop table if exists t_range_col`)
	tk.MustExec("drop table if exists t_range_col_v2")

	tk.MustExec(`create table t(a int, b int, c int) partition by range(a) (
    partition p1 values less than (100),
    partition p2 values less than (200),
    partition pm values less than (MAXVALUE));`)
	// case 1: range partition
	// 1.1.1 test between castIntAsReal(int) and real
	tk.MustQuery(`explain select * from t where a between "123" and "199";`).Check(
		testkit.Rows("TableReader_7 8000.00 root partition:p2 data:Selection_6",
			"└─Selection_6 8000.00 cop[tikv]  ge(cast(test.t.a, double BINARY), 123), le(cast(test.t.a, double BINARY), 199)",
			"  └─TableFullScan_5 10000.00 cop[tikv] table:t keep order:false, stats:pseudo"))
	// MySQL explain:
	//+----+-------------+-------+------------+------+---------------+------+---------+------+------+----------+-------------+
	//| id | select_type | table | partitions | type | possible_keys | key  | key_len | ref  | rows | filtered | Extra       |
	//+----+-------------+-------+------------+------+---------------+------+---------+------+------+----------+-------------+
	//|  1 | SIMPLE      | t     | p2         | ALL  | NULL          | NULL | NULL    | NULL |    1 |   100.00 | Using where |
	//+----+-------------+-------+------------+------+---------------+------+---------+------+------+----------+-------------+

	// 1.1.2 test between castIntAsReal(int) and real
	tk.MustQuery(`explain select * from t where a between "123.12" and "199.99";`).Check(
		testkit.Rows("TableReader_7 8000.00 root partition:p2 data:Selection_6",
			"└─Selection_6 8000.00 cop[tikv]  ge(cast(test.t.a, double BINARY), 123.12), le(cast(test.t.a, double BINARY), 199.99)",
			"  └─TableFullScan_5 10000.00 cop[tikv] table:t keep order:false, stats:pseudo"))
	// MySQL explain:
	//+----+-------------+-------+------------+------+---------------+------+---------+------+------+----------+-------------+
	//| id | select_type | table | partitions | type | possible_keys | key  | key_len | ref  | rows | filtered | Extra       |
	//+----+-------------+-------+------------+------+---------------+------+---------+------+------+----------+-------------+
	//|  1 | SIMPLE      | t     | p2         | ALL  | NULL          | NULL | NULL    | NULL |    1 |   100.00 | Using where |
	//+----+-------------+-------+------------+------+---------------+------+---------+------+------+----------+-------------+

	// 1.1.3 test between castIntAsReal(int) and real
	tk.MustQuery(`explain select * from t where a between "ddd" and "99";`).Check(
		testkit.Rows("TableReader_7 8000.00 root partition:p1 data:Selection_6",
			"└─Selection_6 8000.00 cop[tikv]  ge(cast(test.t.a, double BINARY), 0), le(cast(test.t.a, double BINARY), 99)",
			"  └─TableFullScan_5 10000.00 cop[tikv] table:t keep order:false, stats:pseudo"))
	// MySQL explain:
	//+----+-------------+-------+------------+------+---------------+------+---------+------+------+----------+-------------+
	//| id | select_type | table | partitions | type | possible_keys | key  | key_len | ref  | rows | filtered | Extra       |
	//+----+-------------+-------+------------+------+---------------+------+---------+------+------+----------+-------------+
	//|  1 | SIMPLE      | t     | p1         | ALL  | NULL          | NULL | NULL    | NULL |    1 |   100.00 | Using where |
	//+----+-------------+-------+------------+------+---------------+------+---------+------+------+----------+-------------+

	// 1.1.4 test between castIntAsReal(int) and real
	tk.MustQuery(`explain select * from t where a between "123.12" and cast("199.99" as decimal);`).Check(
		testkit.Rows("TableReader_7 8000.00 root partition:p2,pm data:Selection_6",
			"└─Selection_6 8000.00 cop[tikv]  ge(cast(test.t.a, double BINARY), 123.12), le(cast(test.t.a, double BINARY), 200)",
			"  └─TableFullScan_5 10000.00 cop[tikv] table:t keep order:false, stats:pseudo"))
	// MySQL explain:
	//+----+-------------+-------+------------+------+---------------+------+---------+------+------+----------+-------------+
	//| id | select_type | table | partitions | type | possible_keys | key  | key_len | ref  | rows | filtered | Extra       |
	//+----+-------------+-------+------------+------+---------------+------+---------+------+------+----------+-------------+
	//|  1 | SIMPLE      | t     | p2,pm      | ALL  | NULL          | NULL | NULL    | NULL |    1 |   100.00 | Using where |
	//+----+-------------+-------+------------+------+---------------+------+---------+------+------+----------+-------------+

	// 1.2.1 test between castIntAsDecimal(int) and decimal
	tk.MustQuery(`explain select * from t where a between 123.12 and 199.99;`).Check(
		testkit.Rows("TableReader_7 8000.00 root partition:p2 data:Selection_6",
			"└─Selection_6 8000.00 cop[tikv]  ge(cast(test.t.a, decimal(10,0) BINARY), 123.12), le(cast(test.t.a, decimal(10,0) BINARY), 199.99)",
			"  └─TableFullScan_5 10000.00 cop[tikv] table:t keep order:false, stats:pseudo"))
	// MySQL explain:
	//+----+-------------+-------+------------+------+---------------+------+---------+------+------+----------+-------------+
	//| id | select_type | table | partitions | type | possible_keys | key  | key_len | ref  | rows | filtered | Extra       |
	//+----+-------------+-------+------------+------+---------------+------+---------+------+------+----------+-------------+
	//|  1 | SIMPLE      | t     | p2         | ALL  | NULL          | NULL | NULL    | NULL |    1 |   100.00 | Using where |
	//+----+-------------+-------+------------+------+---------------+------+---------+------+------+----------+-------------+

	// case 2: range partition, but not support expression
	tk.MustExec(`create table t_ts (report_updated timestamp) partition by range(unix_timestamp(report_updated)) (
		partition p1 values less than (1732982400), -- 2024-12-01 00:00:00
		partition p2 values less than (1733068800), -- 2024-12-02 00:00:00
		partition pm values less than (MAXVALUE));`)
	tk.MustExec("insert into t_ts values('2024-11-30 00:00:00'), ('2024-12-01 00:00:00'), ('2024-12-02 00:00:00')")
	tk.MustQuery("select * from t_ts where report_updated = '2024-12-01 00:00:00'").Check(testkit.Rows("2024-12-01 00:00:00"))
	tk.MustQuery("explain select * from t_ts where report_updated = 20241201").Check(testkit.Rows(
		"TableReader_7 10.00 root partition:p2 data:Selection_6",
		"└─Selection_6 10.00 cop[tikv]  eq(test.t_ts.report_updated, 2024-12-01 00:00:00)",
		"  └─TableFullScan_5 10000.00 cop[tikv] table:t_ts keep order:false, stats:pseudo"))
	tk.MustQuery("explain select * from t_ts where report_updated = '2024-12-01 00:00:00'").Check(testkit.Rows(
		"TableReader_7 10.00 root partition:p2 data:Selection_6",
		"└─Selection_6 10.00 cop[tikv]  eq(test.t_ts.report_updated, 2024-12-01 00:00:00.000000)",
		"  └─TableFullScan_5 10000.00 cop[tikv] table:t_ts keep order:false, stats:pseudo"))
	rs := tk.MustQuery("explain select * from t_ts where report_updated > unix_timestamp('2008-05-01 00:00:00')").Rows()
	require.Equal(t, rs[0][3], "partition:all")
	//MysQL explain:
	//+----+-------------+-------+------------+------+---------------+------+---------+------+------+----------+-------------+
	//| id | select_type | table | partitions | type | possible_keys | key  | key_len | ref  | rows | filtered | Extra       |
	//+----+-------------+-------+------------+------+---------------+------+---------+------+------+----------+-------------+
	//|  1 | SIMPLE      | t_ts  | p1,p2,pm   | ALL  | NULL          | NULL | NULL    | NULL |    3 |    33.33 | Using where |
	//+----+-------------+-------+------------+------+---------------+------+---------+------+------+----------+-------------+

	// case 3: hash partition
	tk.MustExec(`CREATE TABLE t_hash(a int, b int) PARTITION BY HASH(a) PARTITIONS 6`)
	tk.MustExec(`insert into t_hash values(1, 1), (10, 10), (26, 26)`)
	tk.MustQuery(`select * from t_hash where a = '1'`).Check(testkit.Rows("1 1"))
	tk.MustQuery(`explain select * from t_hash where a = '1'`).Check(testkit.Rows(
		"TableReader_7 10.00 root partition:p1 data:Selection_6",
		"└─Selection_6 10.00 cop[tikv]  eq(test.t_hash.a, 1)",
		"  └─TableFullScan_5 10000.00 cop[tikv] table:t_hash keep order:false, stats:pseudo"))
	// MySQL explain:
	//+----+-------------+--------+------------+------+---------------+------+---------+------+------+----------+-------------+
	//| id | select_type | table  | partitions | type | possible_keys | key  | key_len | ref  | rows | filtered | Extra       |
	//+----+-------------+--------+------------+------+---------------+------+---------+------+------+----------+-------------+
	//|  1 | SIMPLE      | t_hash | p1         | ALL  | NULL          | NULL | NULL    | NULL |    1 |   100.00 | Using where |
	//+----+-------------+--------+------------+------+---------------+------+---------+------+------+----------+-------------+

	// case 4: range columns partition
	tk.MustExec(`CREATE TABLE t_range_col(a int, b int)
		PARTITION BY RANGE COLUMNS(a) (
      		PARTITION p_100 VALUES LESS THAN (100),
     		PARTITION p_200 VALUES LESS THAN (200),
			PARTITION p_300 VALUES LESS THAN (300),
			PARTITION p_max VALUES LESS THAN MAXVALUE
		);`)
	tk.MustExec(`insert into t_range_col values(1, 1), (100, 100), (200, 200);`)
	// 4.1.1 test between castIntAsReal(int) and real
	tk.MustQuery(`select * from t_range_col where a between '100' and '199';`).Check(testkit.Rows("100 100"))
	tk.MustQuery(`explain select * from t_range_col where a between '100' and '199'`).Check(testkit.Rows(
		"TableReader_7 8000.00 root partition:p_200 data:Selection_6",
		"└─Selection_6 8000.00 cop[tikv]  ge(cast(test.t_range_col.a, double BINARY), 100), le(cast(test.t_range_col.a, double BINARY), 199)",
		"  └─TableFullScan_5 10000.00 cop[tikv] table:t_range_col keep order:false, stats:pseudo"))
	// MySQL explain:
	//+----+-------------+-------------+------------+------+---------------+------+---------+------+------+----------+-------------+
	//| id | select_type | table       | partitions | type | possible_keys | key  | key_len | ref  | rows | filtered | Extra       |
	//+----+-------------+-------------+------------+------+---------------+------+---------+------+------+----------+-------------+
	//|  1 | SIMPLE      | t_range_col | p_200      | ALL  | NULL          | NULL | NULL    | NULL |    1 |   100.00 | Using where |
	//+----+-------------+-------------+------------+------+---------------+------+---------+------+------+----------+-------------+

	// 4.1.2 test between castIntAsReal(int) and real
	tk.MustQuery(`select * from t_range_col where a between "ddd" and "199";`).Sort().Check(testkit.Rows("1 1", "100 100"))
	tk.MustQuery(`explain select * from t where a between "ddd" and "199";`).Check(testkit.Rows(
		"TableReader_7 8000.00 root partition:p1,p2 data:Selection_6",
		"└─Selection_6 8000.00 cop[tikv]  ge(cast(test.t.a, double BINARY), 0), le(cast(test.t.a, double BINARY), 199)",
		"  └─TableFullScan_5 10000.00 cop[tikv] table:t keep order:false, stats:pseudo"))
	// MySQL explain:
	//+----+-------------+-------------+-------------+------+---------------+------+---------+------+------+----------+-------------+
	//| id | select_type | table       | partitions  | type | possible_keys | key  | key_len | ref  | rows | filtered | Extra       |
	//+----+-------------+-------------+-------------+------+---------------+------+---------+------+------+----------+-------------+
	//|  1 | SIMPLE      | t_range_col | p_100,p_200 | ALL  | NULL          | NULL | NULL    | NULL |    2 |    50.00 | Using where |
	//+----+-------------+-------------+-------------+------+---------------+------+---------+------+------+----------+-------------+

	// 4.1.3 test between castIntAsReal(int) and real
	tk.MustQuery(`select * from t_range_col where a between "23.12" and "199.99";`).Check(testkit.Rows("100 100"))
	tk.MustQuery(`explain select * from t_range_col where a between "23.12" and "199.99";`).Check(
		testkit.Rows("TableReader_7 8000.00 root partition:p_100,p_200 data:Selection_6",
			"└─Selection_6 8000.00 cop[tikv]  ge(cast(test.t_range_col.a, double BINARY), 23.12), le(cast(test.t_range_col.a, double BINARY), 199.99)",
			"  └─TableFullScan_5 10000.00 cop[tikv] table:t_range_col keep order:false, stats:pseudo"))
	// MySQL explain:
	//+----+-------------+-------------+-------------+------+---------------+------+---------+------+------+----------+-------------+
	//| id | select_type | table       | partitions  | type | possible_keys | key  | key_len | ref  | rows | filtered | Extra       |
	//+----+-------------+-------------+-------------+------+---------------+------+---------+------+------+----------+-------------+
	//|  1 | SIMPLE      | t_range_col | p_100,p_200 | ALL  | NULL          | NULL | NULL    | NULL |    2 |    50.00 | Using where |
	//+----+-------------+-------------+-------------+------+---------------+------+---------+------+------+----------+-------------+

	// 4.1.4 test between castIntAsReal(int) and real
	tk.MustQuery(`select * from t_range_col where a between "23.12" and cast("199.99" as decimal);`).Sort().Check(testkit.Rows("100 100", "200 200"))
	tk.MustQuery(`explain select * from t where a between "23.12" and cast("199.99" as decimal);`).Check(
		testkit.Rows("TableReader_7 8000.00 root partition:all data:Selection_6",
			"└─Selection_6 8000.00 cop[tikv]  ge(cast(test.t.a, double BINARY), 23.12), le(cast(test.t.a, double BINARY), 200)",
			"  └─TableFullScan_5 10000.00 cop[tikv] table:t keep order:false, stats:pseudo"))
	// MySQL explain:
	//+----+-------------+-------------+-------------------+------+---------------+------+---------+------+------+----------+-------------+
	//| id | select_type | table       | partitions        | type | possible_keys | key  | key_len | ref  | rows | filtered | Extra       |
	//+----+-------------+-------------+-------------------+------+---------------+------+---------+------+------+----------+-------------+
	//|  1 | SIMPLE      | t_range_col | p_100,p_200,p_300 | ALL  | NULL          | NULL | NULL    | NULL |    3 |    33.33 | Using where |
	//+----+-------------+-------------+-------------------+------+---------------+------+---------+------+------+----------+-------------+

	// 4.2.1 test between castIntAsDecimal(int) and decimal
	tk.MustQuery(`select * from t_range_col where a between 100.00 and 199.99;`).Check(testkit.Rows("100 100"))
	tk.MustQuery(`explain select * from t_range_col where a between 100.00 and 199.99`).Check(testkit.Rows(
		"TableReader_7 8000.00 root partition:p_200 data:Selection_6",
		"└─Selection_6 8000.00 cop[tikv]  ge(cast(test.t_range_col.a, decimal(10,0) BINARY), 100.00), le(cast(test.t_range_col.a, decimal(10,0) BINARY), 199.99)",
		"  └─TableFullScan_5 10000.00 cop[tikv] table:t_range_col keep order:false, stats:pseudo"))
	// MySQL explain:
	//+----+-------------+-------------+------------+------+---------------+------+---------+------+------+----------+-------------+
	//| id | select_type | table       | partitions | type | possible_keys | key  | key_len | ref  | rows | filtered | Extra       |
	//+----+-------------+-------------+------------+------+---------------+------+---------+------+------+----------+-------------+
	//|  1 | SIMPLE      | t_range_col | p_200      | ALL  | NULL          | NULL | NULL    | NULL |    1 |   100.00 | Using where |
	//+----+-------------+-------------+------------+------+---------------+------+---------+------+------+----------+-------------+

	// case 5: test range column partition, and partition key is non-numeric type
	tk.MustExec(`CREATE TABLE t_range_col_v2(a varchar(12), b int)
		PARTITION BY RANGE COLUMNS(a) (
      		PARTITION p_111 VALUES LESS THAN ('111'),
     		PARTITION p_555 VALUES LESS THAN ('555'),
			PARTITION p_999 VALUES LESS THAN ('999'),
			PARTITION p_max VALUES LESS THAN MAXVALUE
		);`)
	tk.MustExec(`insert into t_range_col_v2 values('111', 1), ('222', 1), ('333', 1), ('444', 1), ('555', 1), ('666', 1), ('777', 1);`)
	tk.MustQuery(`select * from t_range_col_v2 where a between 111 and 444;`).Sort().Check(testkit.Rows(
		"111 1", "222 1", "333 1", "444 1"))
	// all partitions are visited, because `a` col's collation is utf8mb4_bin, while constant's collation is binary.
	tk.MustQuery(`explain select * from t_range_col_v2 where a between 111 and 444;`).Check(testkit.Rows(
		"TableReader_7 8000.00 root partition:all data:Selection_6",
		"└─Selection_6 8000.00 cop[tikv]  ge(cast(test.t_range_col_v2.a, double BINARY), 111), le(cast(test.t_range_col_v2.a, double BINARY), 444)",
		"  └─TableFullScan_5 10000.00 cop[tikv] table:t_range_col_v2 keep order:false, stats:pseudo"))
	// MySQL explain:
	//+----+-------------+----------------+------------+------+---------------+------+---------+------+------+----------+-------------+
	//| id | select_type | table          | partitions | type | possible_keys | key  | key_len | ref  | rows | filtered | Extra       |
	//+----+-------------+----------------+------------+------+---------------+------+---------+------+------+----------+-------------+
	//|  1 | SIMPLE      | t_range_col_v2 | NULL       | ALL  | NULL          | NULL | NULL    | NULL |    7 |    14.29 | Using where |
	//+----+-------------+----------------+------------+------+---------------+------+---------+------+------+----------+-------------+
}

func TestNotReadOnlySQLOnTiFlash(t *testing.T) {
	store := testkit.CreateMockStore(t)
	tk := testkit.NewTestKit(t, store)

	tk.MustExec("use test")
	tk.MustExec("drop table if exists t")
	tk.MustExec("create table t (a int, b varchar(20))")
	tk.MustExec(`set @@tidb_isolation_read_engines = "tiflash"`)
	// Create virtual tiflash replica info.
	dom := domain.GetDomain(tk.Session())
	is := dom.InfoSchema()
	tblInfo, err := is.TableByName(context.Background(), ast.NewCIStr("test"), ast.NewCIStr("t"))
	require.NoError(t, err)
	tblInfo.Meta().TiFlashReplica = &model.TiFlashReplicaInfo{
		Count:     1,
		Available: true,
	}
	err = tk.ExecToErr("select * from t for update")
	require.EqualError(t, err, `[planner:1815]Internal : No access path for table 't' is found with 'tidb_isolation_read_engines' = 'tiflash', valid values can be 'tiflash, tikv'. Please check tiflash replica or check if the query is not readonly and sql mode is strict.`)

	err = tk.ExecToErr("insert into t select * from t")
	require.EqualError(t, err, `[planner:1815]Internal : No access path for table 't' is found with 'tidb_isolation_read_engines' = 'tiflash', valid values can be 'tiflash, tikv'. Please check tiflash replica or check if the query is not readonly and sql mode is strict.`)

	tk.MustExec("prepare stmt_insert from 'insert into t select * from t where t.a = ?'")
	tk.MustExec("set @a=1")
	err = tk.ExecToErr("execute stmt_insert using @a")
	require.EqualError(t, err, `[planner:1815]Internal : No access path for table 't' is found with 'tidb_isolation_read_engines' = 'tiflash', valid values can be 'tiflash, tikv'. Please check tiflash replica or check if the query is not readonly and sql mode is strict.`)
}

func TestTimeToSecPushDownToTiFlash(t *testing.T) {
	store := testkit.CreateMockStore(t)
	tk := testkit.NewTestKit(t, store)
	tk.MustExec("use test")
	tk.MustExec("drop table if exists t")
	tk.MustExec("create table t(a time(4))")
	tk.MustExec("insert into t values('700:10:10.123456')")
	tk.MustExec("insert into t values('20:20:20')")
	tk.MustExec("set @@tidb_allow_mpp=1; set @@tidb_enforce_mpp=1")
	tk.MustExec("set @@tidb_isolation_read_engines = 'tiflash'")

	// Create virtual tiflash replica info.
	dom := domain.GetDomain(tk.Session())
	is := dom.InfoSchema()
	tbl, err := is.TableByName(context.Background(), ast.NewCIStr("test"), ast.NewCIStr("t"))
	require.NoError(t, err)
	tbl.Meta().TiFlashReplica = &model.TiFlashReplicaInfo{
		Count:     1,
		Available: true,
	}

	rows := [][]any{
		{"TableReader_10", "10000.00", "root", " MppVersion: 3, data:ExchangeSender_9"},
		{"└─ExchangeSender_9", "10000.00", "mpp[tiflash]", " ExchangeType: PassThrough"},
		{"  └─Projection_4", "10000.00", "mpp[tiflash]", " time_to_sec(test.t.a)->Column#3"},
		{"    └─TableFullScan_8", "10000.00", "mpp[tiflash]", "table:t", "keep order:false, stats:pseudo"},
	}
	tk.MustQuery("explain select time_to_sec(a) from t;").Check(rows)
}

func TestRightShiftPushDownToTiFlash(t *testing.T) {
	store := testkit.CreateMockStore(t)
	tk := testkit.NewTestKit(t, store)
	tk.MustExec("use test")
	tk.MustExec("drop table if exists t")
	tk.MustExec("create table t(a int, b int)")
	tk.MustExec("insert into t values(2147483647, 32)")
	tk.MustExec("insert into t values(12, 2)")
	tk.MustExec("set @@tidb_allow_mpp=1; set @@tidb_enforce_mpp=1")
	tk.MustExec("set @@tidb_isolation_read_engines = 'tiflash'")

	// Create virtual tiflash replica info.
	dom := domain.GetDomain(tk.Session())
	is := dom.InfoSchema()
	tbl, err := is.TableByName(context.Background(), ast.NewCIStr("test"), ast.NewCIStr("t"))
	require.NoError(t, err)
	tbl.Meta().TiFlashReplica = &model.TiFlashReplicaInfo{
		Count:     1,
		Available: true,
	}

	rows := [][]any{
		{"TableReader_10", "root", "MppVersion: 3, data:ExchangeSender_9"},
		{"└─ExchangeSender_9", "mpp[tiflash]", "ExchangeType: PassThrough"},
		{"  └─Projection_4", "mpp[tiflash]", "rightshift(test.t.a, test.t.b)->Column#4"},
		{"    └─TableFullScan_8", "mpp[tiflash]", "keep order:false, stats:pseudo"},
	}
	tk.MustQuery("explain select a >> b from t;").CheckAt([]int{0, 2, 4}, rows)
}

func TestBitColumnPushDown(t *testing.T) {
	store := testkit.CreateMockStore(t)
	tk := testkit.NewTestKit(t, store)
	tk.MustExec("use test")
	tk.MustExec("set tidb_cost_model_version=1")
	tk.MustExec("create table t1(a bit(8), b int)")
	tk.MustExec("create table t2(a bit(8), b int)")
	tk.MustExec("insert into t1 values ('1', 1), ('2', 2), ('3', 3), ('4', 4), ('1', 1), ('2', 2), ('3', 3), ('4', 4)")
	tk.MustExec("insert into t2 values ('1', 1), ('2', 2), ('3', 3), ('4', 4), ('1', 1), ('2', 2), ('3', 3), ('4', 4)")
	sql := "select b from t1 where t1.b > (select min(t2.b) from t2 where t2.a < t1.a)"
	tk.MustQuery(sql).Sort().Check(testkit.Rows("2", "2", "3", "3", "4", "4"))
	rows := [][]any{
		{"Projection_15", "root", "test.t1.b"},
		{"└─Apply_17", "root", "CARTESIAN inner join, other cond:gt(test.t1.b, Column#7)"},
		{"  ├─TableReader_20(Build)", "root", "data:Selection_19"},
		{"  │ └─Selection_19", "cop[tikv]", "not(isnull(test.t1.b))"},
		{"  │   └─TableFullScan_18", "cop[tikv]", "keep order:false, stats:pseudo"},
		{"  └─Selection_21(Probe)", "root", "not(isnull(Column#7))"},
		{"    └─StreamAgg_23", "root", "funcs:min(test.t2.b)->Column#7"},
		{"      └─TopN_24", "root", "test.t2.b, offset:0, count:1"},
		{"        └─TableReader_32", "root", "data:TopN_31"},
		{"          └─TopN_31", "cop[tikv]", "test.t2.b, offset:0, count:1"},
		{"            └─Selection_30", "cop[tikv]", "lt(test.t2.a, test.t1.a), not(isnull(test.t2.b))"},
		{"              └─TableFullScan_29", "cop[tikv]", "keep order:false, stats:pseudo"},
	}
	tk.MustQuery(fmt.Sprintf("explain analyze %s", sql)).CheckAt([]int{0, 3, 6}, rows)
	tk.MustExec("insert t1 values ('A', 1);")
	sql = "select a from t1 where ascii(a)=65"
	tk.MustQuery(sql).Check(testkit.Rows("A"))
	rows = [][]any{
		{"TableReader_7", "root", "data:Selection_6"},
		{"└─Selection_6", "cop[tikv]", "eq(ascii(cast(test.t1.a, var_string(1))), 65)"},
		{"  └─TableFullScan_5", "cop[tikv]", "keep order:false, stats:pseudo"},
	}
	tk.MustQuery(fmt.Sprintf("explain analyze %s", sql)).CheckAt([]int{0, 3, 6}, rows)

	rows[1][2] = `eq(concat(cast(test.t1.a, var_string(1)), "A"), "AA")`
	sql = "select a from t1 where concat(a, 'A')='AA'"
	tk.MustQuery(sql).Check(testkit.Rows("A"))
	tk.MustQuery(fmt.Sprintf("explain analyze %s", sql)).CheckAt([]int{0, 3, 6}, rows)

	rows[1][2] = `eq(cast(test.t1.a, binary(1)), "A")`
	sql = "select a from t1 where binary a='A'"
	tk.MustQuery(sql).Check(testkit.Rows("A"))
	tk.MustQuery(fmt.Sprintf("explain analyze %s", sql)).CheckAt([]int{0, 3, 6}, rows)

	rows[1][2] = `eq(cast(from_binary(cast(test.t1.a, binary(1))), var_string(1)), "A")`
	sql = "select a from t1 where cast(a as char)='A'"
	tk.MustQuery(sql).Check(testkit.Rows("A"))
	tk.MustQuery(fmt.Sprintf("explain analyze %s", sql)).CheckAt([]int{0, 3, 6}, rows)

	tk.MustExec("insert into mysql.expr_pushdown_blacklist values('bit', 'tikv','');")
	tk.MustExec("admin reload expr_pushdown_blacklist;")
	rows = [][]any{
		{"Selection_5", "root", `eq(cast(from_binary(cast(test.t1.a, binary(1))), var_string(1)), "A")`},
		{"└─TableReader_7", "root", "data:TableFullScan_6"},
		{"  └─TableFullScan_6", "cop[tikv]", "keep order:false, stats:pseudo"},
	}
	sql = "select a from t1 where cast(a as char)='A'"
	tk.MustQuery(sql).Check(testkit.Rows("A"))
	tk.MustQuery(fmt.Sprintf("explain analyze %s", sql)).CheckAt([]int{0, 3, 6}, rows)

	tk.MustExec("delete from mysql.expr_pushdown_blacklist where name='bit'")
	tk.MustExec("admin reload expr_pushdown_blacklist;")
	sql = "select a from t1 where ascii(a)=65"
	tk.MustQuery(sql).Check(testkit.Rows("A"))
	rows = [][]any{
		{"TableReader_7", "root", "data:Selection_6"},
		{"└─Selection_6", "cop[tikv]", "eq(ascii(cast(test.t1.a, var_string(1))), 65)"},
		{"  └─TableFullScan_5", "cop[tikv]", "keep order:false, stats:pseudo"},
	}
	tk.MustQuery(fmt.Sprintf("explain analyze %s", sql)).CheckAt([]int{0, 3, 6}, rows)

	// test collation
	tk.MustExec("update mysql.tidb set VARIABLE_VALUE='True' where VARIABLE_NAME='new_collation_enabled'")
	tk.MustQuery("SELECT VARIABLE_VALUE FROM mysql.tidb WHERE VARIABLE_NAME='new_collation_enabled';").Check(
		testkit.Rows("True"))
	tk.MustExec("create table t3 (a bit(8));")
	tk.MustExec("insert into t3 values (65)")
	tk.MustExec("SET NAMES utf8mb4 COLLATE utf8mb4_bin")
	tk.MustQuery("select a from t3 where cast(a as char) = 'a'").Check(testkit.Rows())
	tk.MustExec("SET NAMES utf8mb4 COLLATE utf8mb4_general_ci")
	tk.MustQuery("select a from t3 where cast(a as char) = 'a'").Check(testkit.Rows("A"))
}

func TestSysdatePushDown(t *testing.T) {
	store := testkit.CreateMockStore(t)
	tk := testkit.NewTestKit(t, store)
	tk.MustExec("use test")
	tk.MustExec("create table t(id int signed, id2 int unsigned, c varchar(11), d datetime, b double, e bit(10))")
	tk.MustExec("insert into t(id, id2, c, d) values (-1, 1, 'abc', '2021-12-12')")
	rows := [][]any{
		{"TableReader_7", "root", "data:Selection_6"},
		{"└─Selection_6", "cop[tikv]", "gt(test.t.d, sysdate())"},
		{"  └─TableFullScan_5", "cop[tikv]", "keep order:false, stats:pseudo"},
	}
	tk.MustQuery("explain analyze select /*+read_from_storage(tikv[t])*/ * from t where d > sysdate()").
		CheckAt([]int{0, 3, 6}, rows)
	// assert sysdate isn't now after set global tidb_sysdate_is_now in the same session
	tk.MustExec("set global tidb_sysdate_is_now='1'")
	tk.MustQuery("explain analyze select /*+read_from_storage(tikv[t])*/ * from t where d > sysdate()").
		CheckAt([]int{0, 3, 6}, rows)

	// assert sysdate is now after set global tidb_sysdate_is_now in the new session
	tk = testkit.NewTestKit(t, store)
	tk.MustExec("use test")
	now := time.Now()
	require.NoError(t, failpoint.Enable("github.com/pingcap/tidb/pkg/expression/injectNow", fmt.Sprintf(`return(%d)`, now.Unix())))
	rows[1][2] = fmt.Sprintf("gt(test.t.d, %v)", now.Format(time.DateTime))
	tk.MustQuery("explain analyze select /*+read_from_storage(tikv[t])*/ * from t where d > sysdate()").
		CheckAt([]int{0, 3, 6}, rows)
	failpoint.Disable("github.com/pingcap/tidb/pkg/expression/injectNow")

	// assert sysdate isn't now after set session tidb_sysdate_is_now false in the same session
	tk.MustExec("set tidb_sysdate_is_now='0'")
	rows[1][2] = "gt(test.t.d, sysdate())"
	tk.MustQuery("explain analyze select /*+read_from_storage(tikv[t])*/ * from t where d > sysdate()").
		CheckAt([]int{0, 3, 6}, rows)
}

func TestTimeScalarFunctionPushDownResult(t *testing.T) {
	store := testkit.CreateMockStore(t)
	tk := testkit.NewTestKit(t, store)
	tk.MustExec("use test")
	tk.MustExec("drop table if exists t;")
	tk.MustExec("create table t(col1 datetime, col2 datetime, y int(8), m int(8), d int(8)) CHARSET=utf8 COLLATE=utf8_general_ci;")
	tk.MustExec("insert into t values ('2022-03-24 01:02:03.040506', '9999-12-31 23:59:59', 9999, 12, 31);")
	testcases := []struct {
		sql      string
		function string
	}{
		{
			sql:      "select col1, hour(col1) from t where hour(col1)=hour('2022-03-24 01:02:03.040506');",
			function: "hour",
		},
		{
			sql:      "select col1, month(col1) from t where month(col1)=month('2022-03-24 01:02:03.040506');",
			function: "month",
		},
		{
			sql:      "select col1, minute(col1) from t where minute(col1)=minute('2022-03-24 01:02:03.040506');",
			function: "minute",
		},
		{
			function: "second",
			sql:      "select col1, second(col1) from t where second(col1)=second('2022-03-24 01:02:03.040506');",
		},
		{
			function: "microsecond",
			sql:      "select col1, microsecond(col1) from t where microsecond(col1)=microsecond('2022-03-24 01:02:03.040506');",
		},
		{
			function: "dayName",
			sql:      "select col1, dayName(col1) from t where dayName(col1)=dayName('2022-03-24 01:02:03.040506');",
		},
		{
			function: "dayOfMonth",
			sql:      "select col1, dayOfMonth(col1) from t where dayOfMonth(col1)=dayOfMonth('2022-03-24 01:02:03.040506');",
		},
		{
			function: "dayOfWeek",
			sql:      "select col1, dayOfWeek(col1) from t where dayOfWeek(col1)=dayOfWeek('2022-03-24 01:02:03.040506');",
		},
		{
			function: "dayOfYear",
			sql:      "select col1, dayOfYear(col1) from t where dayOfYear(col1)=dayOfYear('2022-03-24 01:02:03.040506');",
		},
		{
			function: "Date",
			sql:      "select col1, Date(col1) from t where Date(col1)=Date('2022-03-24 01:02:03.040506');",
		},
		{
			function: "Week",
			sql:      "select col1, Week(col1) from t where Week(col1)=Week('2022-03-24 01:02:03.040506');",
		},
		{
			function: "time_to_sec",
			sql:      "select col1, time_to_sec (col1) from t where time_to_sec(col1)=time_to_sec('2022-03-24 01:02:03.040506');",
		},
		{
			function: "DateDiff",
			sql:      "select col1, DateDiff(col1, col2) from t where DateDiff(col1, col2)=DateDiff('2022-03-24 01:02:03.040506', '9999-12-31 23:59:59');",
		},
		{
			function: "MonthName",
			sql:      "select col1, MonthName(col1) from t where MonthName(col1)=MonthName('2022-03-24 01:02:03.040506');",
		},
		{
			function: "MakeDate",
			sql:      "select col1, MakeDate(9999, 31) from t where MakeDate(y, d)=MakeDate(9999, 31);",
		},
		{
			function: "MakeTime",
			sql:      "select col1, MakeTime(12, 12, 31) from t where MakeTime(m, m, d)=MakeTime(12, 12, 31);",
		},
	}
	tk.MustExec("delete from mysql.expr_pushdown_blacklist where name != 'date_add'")
	tk.MustExec("admin reload expr_pushdown_blacklist;")
	for _, testcase := range testcases {
		r1 := tk.MustQuery(testcase.sql).Rows()
		tk.MustExec(fmt.Sprintf("insert into mysql.expr_pushdown_blacklist(name) values('%s');", testcase.function))
		tk.MustExec("admin reload expr_pushdown_blacklist;")
		r2 := tk.MustQuery(testcase.sql).Rows()
		require.EqualValues(t, r2, r1, testcase.sql)
	}
	tk.MustExec("delete from mysql.expr_pushdown_blacklist where name != 'date_add'")
	tk.MustExec("admin reload expr_pushdown_blacklist;")
}

func TestNumberFunctionPushDown(t *testing.T) {
	store := testkit.CreateMockStore(t)
	tk := testkit.NewTestKit(t, store)
	tk.MustExec("use test")
	tk.MustExec("create table t(a int signed, b int unsigned,c double)")
	tk.MustExec("insert into t values (-1,61,4.4)")
	testcases := []struct {
		sql      string
		function string
	}{
		{
			sql:      "select a, mod(a,2) from t where mod(-1,2)=mod(a,2);",
			function: "mod",
		},
		{
			sql:      "select b, mod(b,2) from t where mod(61,2)=mod(b,2);",
			function: "mod",
		},
		{
			sql:      "select b,unhex(b) from t where unhex(61) = unhex(b)",
			function: "unhex",
		},
		{
			sql:      "select b, oct(b) from t where oct(61) = oct(b)",
			function: "oct",
		},
		{
			sql:      "select c, sin(c) from t where sin(4.4) = sin(c)",
			function: "sin",
		},
		{
			sql:      "select c, asin(c) from t where asin(4.4) = asin(c)",
			function: "asin",
		},
		{
			sql:      "select c, cos(c) from t where cos(4.4) = cos(c)",
			function: "cos",
		},
		{
			sql:      "select c, acos(c) from t where acos(4.4) = acos(c)",
			function: "acos",
		},
		{
			sql:      "select b,atan(b) from t where atan(61)=atan(b)",
			function: "atan",
		},
		{
			sql:      "select b, atan2(b, c) from t where atan2(61,4.4)=atan2(b,c)",
			function: "atan2",
		},
		{
			sql:      "select b,cot(b) from t where cot(61)=cot(b)",
			function: "cot",
		},
		{
			sql:      "select c from t where pi() < c",
			function: "pi",
		},
	}
	for _, testcase := range testcases {
		tk.MustExec("delete from mysql.expr_pushdown_blacklist where name != 'date_add'")
		tk.MustExec("admin reload expr_pushdown_blacklist;")
		r1 := tk.MustQuery(testcase.sql).Rows()
		tk.MustExec(fmt.Sprintf("insert into mysql.expr_pushdown_blacklist(name) values('%s');", testcase.function))
		tk.MustExec("admin reload expr_pushdown_blacklist;")
		r2 := tk.MustQuery(testcase.sql).Rows()
		require.EqualValues(t, r2, r1, testcase.sql)
	}
}

func TestScalarFunctionPushDown(t *testing.T) {
	store := testkit.CreateMockStore(t)
	tk := testkit.NewTestKit(t, store)
	tk.MustExec("use test")
	tk.MustExec("create table t(id int signed, id2 int unsigned, c varchar(11), d datetime, b double, e bit(10))")
	tk.MustExec("insert into t(id, id2, c, d) values (-1, 1, '{\"a\":1}', '2021-12-12')")
	rows := [][]any{
		{"TableReader_7", "root", "data:Selection_6"},
		{"└─Selection_6", "cop[tikv]", "right(test.t.c, 1)"},
		{"  └─TableFullScan_5", "cop[tikv]", "keep order:false, stats:pseudo"},
	}
	tk.MustQuery("explain analyze select /*+read_from_storage(tikv[t])*/ * from t where right(c,1);").
		CheckAt([]int{0, 3, 6}, rows)

	rows[1][2] = "mod(test.t.id, test.t.id)"
	tk.MustQuery("explain analyze select /*+read_from_storage(tikv[t])*/ * from t where mod(id, id);").
		CheckAt([]int{0, 3, 6}, rows)
	rows[1][2] = "mod(test.t.id, test.t.id2)"
	tk.MustQuery("explain analyze select /*+read_from_storage(tikv[t])*/ * from t where mod(id, id2);").
		CheckAt([]int{0, 3, 6}, rows)
	rows[1][2] = "mod(test.t.id2, test.t.id)"
	tk.MustQuery("explain analyze select /*+read_from_storage(tikv[t])*/ * from t where mod(id2, id);").
		CheckAt([]int{0, 3, 6}, rows)
	rows[1][2] = "mod(test.t.id2, test.t.id2)"
	tk.MustQuery("explain analyze select /*+read_from_storage(tikv[t])*/ * from t where mod(id2, id2);").
		CheckAt([]int{0, 3, 6}, rows)

	rows[1][2] = "sin(cast(test.t.id, double BINARY))"
	tk.MustQuery("explain analyze select /*+read_from_storage(tikv[t])*/ * from t where sin(id);").
		CheckAt([]int{0, 3, 6}, rows)

	rows[1][2] = "asin(cast(test.t.id, double BINARY))"
	tk.MustQuery("explain analyze select /*+read_from_storage(tikv[t])*/ * from t where asin(id);").
		CheckAt([]int{0, 3, 6}, rows)

	rows[1][2] = "cos(cast(test.t.id, double BINARY))"
	tk.MustQuery("explain analyze select /*+read_from_storage(tikv[t])*/ * from t where cos(id);").
		CheckAt([]int{0, 3, 6}, rows)

	rows[1][2] = "acos(cast(test.t.id, double BINARY))"
	tk.MustQuery("explain analyze select /*+read_from_storage(tikv[t])*/ * from t where acos(id);").
		CheckAt([]int{0, 3, 6}, rows)

	rows[1][2] = "atan(cast(test.t.id, double BINARY))"
	tk.MustQuery("explain analyze select /*+read_from_storage(tikv[t])*/ * from t where atan(id);").
		CheckAt([]int{0, 3, 6}, rows)

	rows[1][2] = "atan2(cast(test.t.id, double BINARY), cast(test.t.id, double BINARY))"
	tk.MustQuery("explain analyze select /*+read_from_storage(tikv[t])*/ * from t where atan2(id,id);").
		CheckAt([]int{0, 3, 6}, rows)

	rows[1][2] = "hour(cast(test.t.d, time))"
	tk.MustQuery("explain analyze select /*+read_from_storage(tikv[t])*/ * from t where hour(d);").
		CheckAt([]int{0, 3, 6}, rows)

	rows[1][2] = "hour(cast(test.t.d, time))"
	tk.MustQuery("explain analyze select /*+read_from_storage(tikv[t])*/ * from t where hour(d);").
		CheckAt([]int{0, 3, 6}, rows)

	rows[1][2] = "minute(cast(test.t.d, time))"
	tk.MustQuery("explain analyze select /*+read_from_storage(tikv[t])*/ * from t where minute(d);").
		CheckAt([]int{0, 3, 6}, rows)

	rows[1][2] = "second(cast(test.t.d, time))"
	tk.MustQuery("explain analyze select /*+read_from_storage(tikv[t])*/ * from t where second(d);").
		CheckAt([]int{0, 3, 6}, rows)

	rows[1][2] = "month(test.t.d)"
	tk.MustQuery("explain analyze select /*+read_from_storage(tikv[t])*/ * from t where month(d);").
		CheckAt([]int{0, 3, 6}, rows)

	//rows[1][2] = "dayname(test.t.d)"
	//tk.MustQuery("explain analyze select /*+read_from_storage(tikv[t])*/ * from t where dayname(d);").
	//	CheckAt([]int{0, 3, 6}, rows)

	rows[1][2] = "dayofmonth(test.t.d)"
	tk.MustQuery("explain analyze select /*+read_from_storage(tikv[t])*/ * from t where dayofmonth(d);").
		CheckAt([]int{0, 3, 6}, rows)

	rows[1][2] = "from_days(test.t.id)"
	tk.MustQuery("explain analyze select /*+read_from_storage(tikv[t])*/ * from t where from_days(id);").
		CheckAt([]int{0, 3, 6}, rows)

	//rows[1][2] = "last_day(test.t.d)"
	//tk.MustQuery("explain analyze select /*+read_from_storage(tikv[t])*/ * from t where last_day(d);").
	//	CheckAt([]int{0, 3, 6}, rows)

	rows[1][2] = "gt(4, test.t.id)"
	tk.MustQuery("explain analyze select /*+read_from_storage(tikv[t])*/ * from t where pi() > id;").
		CheckAt([]int{0, 3, 6}, rows)

	//rows[1][2] = "truncate(test.t.id, 0)"
	//tk.MustQuery("explain analyze select /*+read_from_storage(tikv[t])*/ * from t where truncate(id,0)").
	//	CheckAt([]int{0, 3, 6}, rows)

	rows[1][2] = "round(test.t.b)"
	tk.MustQuery("explain analyze select /*+read_from_storage(tikv[t])*/ * from t where round(b)").
		CheckAt([]int{0, 3, 6}, rows)

	rows[1][2] = "date(test.t.d)"
	tk.MustQuery("explain analyze select /*+read_from_storage(tikv[t])*/ * from t where date(d)").
		CheckAt([]int{0, 3, 6}, rows)

	rows[1][2] = "week(test.t.d)"
	tk.MustQuery("explain analyze select /*+read_from_storage(tikv[t])*/ * from t where week(d)").
		CheckAt([]int{0, 3, 6}, rows)

	rows[1][2] = "datediff(test.t.d, test.t.d)"
	tk.MustQuery("explain analyze select /*+read_from_storage(tikv[t])*/ * from t where datediff(d,d)").
		CheckAt([]int{0, 3, 6}, rows)

	rows[1][2] = "gt(test.t.d, sysdate())"
	tk.MustQuery("explain analyze select /*+read_from_storage(tikv[t])*/ * from t where d > sysdate()").
		CheckAt([]int{0, 3, 6}, rows)

	rows[1][2] = "ascii(cast(test.t.e, var_string(2)))"
	tk.MustQuery("explain analyze select /*+read_from_storage(tikv[t])*/ * from t where ascii(e);").
		CheckAt([]int{0, 3, 6}, rows)

	rows[1][2] = "eq(json_valid(test.t.c), 1)"
	tk.MustQuery("explain analyze select /*+read_from_storage(tikv[t])*/ * from t where json_valid(c)=1;").
		CheckAt([]int{0, 3, 6}, rows)

	rows[1][2] = "json_contains(cast(test.t.c, json BINARY), cast(\"1\", json BINARY))"
	tk.MustQuery("explain analyze select /*+read_from_storage(tikv[t])*/ * from t where json_contains(c, '1');").
		CheckAt([]int{0, 3, 6}, rows)
}

func TestReverseUTF8PushDownToTiFlash(t *testing.T) {
	store := testkit.CreateMockStore(t)
	tk := testkit.NewTestKit(t, store)
	tk.MustExec("use test")
	tk.MustExec("drop table if exists t")
	tk.MustExec("create table t (a varchar(256))")
	tk.MustExec("insert into t values('pingcap')")
	tk.MustExec("set @@tidb_allow_mpp=1; set @@tidb_enforce_mpp=1;")
	tk.MustExec("set @@tidb_isolation_read_engines = 'tiflash'")

	// Create virtual tiflash replica info.
	dom := domain.GetDomain(tk.Session())
	is := dom.InfoSchema()
	tbl, err := is.TableByName(context.Background(), ast.NewCIStr("test"), ast.NewCIStr("t"))
	require.NoError(t, err)
	tbl.Meta().TiFlashReplica = &model.TiFlashReplicaInfo{
		Count:     1,
		Available: true,
	}

	rows := [][]any{
		{"TableReader_10", "root", "MppVersion: 3, data:ExchangeSender_9"},
		{"└─ExchangeSender_9", "mpp[tiflash]", "ExchangeType: PassThrough"},
		{"  └─Projection_4", "mpp[tiflash]", "reverse(test.t.a)->Column#3"},
		{"    └─TableFullScan_8", "mpp[tiflash]", "keep order:false, stats:pseudo"},
	}

	tk.MustQuery("explain select reverse(a) from t;").CheckAt([]int{0, 2, 4}, rows)
}

func TestReversePushDownToTiFlash(t *testing.T) {
	store := testkit.CreateMockStore(t)
	tk := testkit.NewTestKit(t, store)
	tk.MustExec("use test")
	tk.MustExec("drop table if exists t")
	tk.MustExec("create table t (a binary(32))")
	tk.MustExec("insert into t values('pingcap')")
	tk.MustExec("set @@tidb_allow_mpp=1; set @@tidb_enforce_mpp=1;")
	tk.MustExec("set @@tidb_isolation_read_engines = 'tiflash'")

	// Create virtual tiflash replica info.
	dom := domain.GetDomain(tk.Session())
	is := dom.InfoSchema()
	tbl, err := is.TableByName(context.Background(), ast.NewCIStr("test"), ast.NewCIStr("t"))
	require.NoError(t, err)
	tbl.Meta().TiFlashReplica = &model.TiFlashReplicaInfo{
		Count:     1,
		Available: true,
	}

	rows := [][]any{
		{"TableReader_10", "root", "MppVersion: 3, data:ExchangeSender_9"},
		{"└─ExchangeSender_9", "mpp[tiflash]", "ExchangeType: PassThrough"},
		{"  └─Projection_4", "mpp[tiflash]", "reverse(test.t.a)->Column#3"},
		{"    └─TableFullScan_8", "mpp[tiflash]", "keep order:false, stats:pseudo"},
	}

	tk.MustQuery("explain select reverse(a) from t;").CheckAt([]int{0, 2, 4}, rows)
}

func TestSpacePushDownToTiFlash(t *testing.T) {
	store := testkit.CreateMockStore(t)
	tk := testkit.NewTestKit(t, store)
	tk.MustExec("use test")
	tk.MustExec("drop table if exists t")
	tk.MustExec("create table t (a int)")
	tk.MustExec("insert into t values(5)")
	tk.MustExec("set @@tidb_allow_mpp=1; set @@tidb_enforce_mpp=1;")
	tk.MustExec("set @@tidb_isolation_read_engines = 'tiflash'")

	// Create virtual tiflash replica info.
	dom := domain.GetDomain(tk.Session())
	is := dom.InfoSchema()
	tbl, err := is.TableByName(context.Background(), ast.NewCIStr("test"), ast.NewCIStr("t"))
	require.NoError(t, err)
	tbl.Meta().TiFlashReplica = &model.TiFlashReplicaInfo{
		Count:     1,
		Available: true,
	}

	rows := [][]any{
		{"TableReader_10", "root", "MppVersion: 3, data:ExchangeSender_9"},
		{"└─ExchangeSender_9", "mpp[tiflash]", "ExchangeType: PassThrough"},
		{"  └─Projection_4", "mpp[tiflash]", "space(test.t.a)->Column#3"},
		{"    └─TableFullScan_8", "mpp[tiflash]", "keep order:false, stats:pseudo"},
	}

	tk.MustQuery("explain select space(a) from t;").CheckAt([]int{0, 2, 4}, rows)
}

func TestExplainAnalyzeDML2(t *testing.T) {
	store := testkit.CreateMockStore(t)
	tk := testkit.NewTestKit(t, store)
	tk.MustExec("use test")

	cases := []struct {
		prepare    string
		sql        string
		planRegexp string
	}{
		// Test for alloc auto ID.
		{
			sql:        "insert into t () values ()",
			planRegexp: ".*prepare.*total.*, auto_id_allocator.*alloc_cnt: 1, Get.*num_rpc.*total_time.*commit_txn.*prewrite.*get_commit_ts.*commit.*write_keys.*, insert.*",
		},
		// Test for rebase ID.
		{
			sql:        "insert into t (a) values (99000000000)",
			planRegexp: ".*prepare.*total.*, auto_id_allocator.*rebase_cnt: 1, Get.*num_rpc.*total_time.*commit_txn.*prewrite.*get_commit_ts.*commit.*write_keys.*, insert.*",
		},
		// Test for alloc auto ID and rebase ID.
		{
			sql:        "insert into t (a) values (null), (99000000000)",
			planRegexp: ".*prepare.*total.*, auto_id_allocator.*alloc_cnt: 1, rebase_cnt: 1, Get.*num_rpc.*total_time.*commit_txn.*prewrite.*get_commit_ts.*commit.*write_keys.*, insert.*",
		},
		// Test for insert ignore.
		{
			sql:        "insert ignore into t values (null,1), (2, 2), (99000000000, 3), (100000000000, 4)",
			planRegexp: ".*prepare.*total.*, auto_id_allocator.*alloc_cnt: 1, rebase_cnt: 2, Get.*num_rpc.*total_time.*commit_txn.*count: 3, prewrite.*get_commit_ts.*commit.*write_keys.*, check_insert.*",
		},
		// Test for insert on duplicate.
		{
			sql:        "insert into t values (null,null), (1,1),(2,2) on duplicate key update a = a + 100000000000",
			planRegexp: ".*prepare.*total.*, auto_id_allocator.*alloc_cnt: 1, rebase_cnt: 1, Get.*num_rpc.*total_time.*commit_txn.*count: 2, prewrite.*get_commit_ts.*commit.*write_keys.*, check_insert.*",
		},
		// Test for replace with alloc ID.
		{
			sql:        "replace into t () values ()",
			planRegexp: ".*auto_id_allocator.*alloc_cnt: 1, Get.*num_rpc.*total_time.*commit_txn.*prewrite.*get_commit_ts.*commit.*write_keys.*",
		},
		// Test for replace with alloc ID and rebase ID.
		{
			sql:        "replace into t (a) values (null), (99000000000)",
			planRegexp: ".*auto_id_allocator.*alloc_cnt: 1, rebase_cnt: 1, Get.*num_rpc.*total_time.*commit_txn.*prewrite.*get_commit_ts.*commit.*write_keys.*",
		},
		// Test for update with rebase ID.
		{
			prepare:    "insert into t values (1,1),(2,2)",
			sql:        "update t set a=a*100000000000",
			planRegexp: ".*auto_id_allocator.*rebase_cnt: 2, Get.*num_rpc.*total_time.*commit_txn.*prewrite.*get_commit_ts.*commit.*write_keys.*",
		},
	}

	for _, ca := range cases {
		for i := 0; i < 3; i++ {
			tk.MustExec("drop table if exists t")
			switch i {
			case 0:
				tk.MustExec("create table t (a bigint auto_increment, b int, primary key (a));")
			case 1:
				tk.MustExec("create table t (a bigint unsigned auto_increment, b int, primary key (a));")
			case 2:
				if strings.Contains(ca.sql, "on duplicate key") {
					continue
				}
				tk.MustExec("create table t (a bigint primary key auto_random(5), b int);")
				tk.MustExec("set @@allow_auto_random_explicit_insert=1;")
			default:
				panic("should never happen")
			}
			if ca.prepare != "" {
				tk.MustExec(ca.prepare)
			}
			res := tk.MustQuery("explain analyze " + ca.sql)
			resBuff := bytes.NewBufferString("")
			for _, row := range res.Rows() {
				_, _ = fmt.Fprintf(resBuff, "%s\t", row)
			}
			explain := resBuff.String()
			require.Regexpf(t, ca.planRegexp, explain, "idx: %v,sql: %v", i, ca.sql)
		}
	}

	// Test for table without auto id.
	for _, ca := range cases {
		tk.MustExec("drop table if exists t")
		tk.MustExec("create table t (a bigint, b int);")
		tk.MustExec("insert into t () values ()")
		if ca.prepare != "" {
			tk.MustExec(ca.prepare)
		}
		res := tk.MustQuery("explain analyze " + ca.sql)
		resBuff := bytes.NewBufferString("")
		for _, row := range res.Rows() {
			_, _ = fmt.Fprintf(resBuff, "%s\t", row)
		}
		explain := resBuff.String()
		require.NotContainsf(t, explain, "auto_id_allocator", "sql: %v, explain: %v", ca.sql, explain)
	}
}

func TestConflictReadFromStorage(t *testing.T) {
	failpoint.Enable("github.com/pingcap/tidb/pkg/planner/core/forceDynamicPrune", `return(true)`)
	defer failpoint.Disable("github.com/pingcap/tidb/pkg/planner/core/forceDynamicPrune")
	store := testkit.CreateMockStore(t)
	tk := testkit.NewTestKit(t, store)
	tk.MustExec("use test")
	tk.MustExec("drop table if exists t")
	tk.MustExec(`create table t (
					a int, b int, c varchar(20),
					primary key(a), key(b), key(c)
				) partition by range columns(a) (
					partition p0 values less than(6),
					partition p1 values less than(11),
					partition p2 values less than(16));`)
	tk.MustExec(`insert into t values (1,1,"1"), (2,2,"2"), (8,8,"8"), (11,11,"11"), (15,15,"15")`)
	// Create virtual tiflash replica info.
	dom := domain.GetDomain(tk.Session())
	is := dom.InfoSchema()
	tbl, err := is.TableByName(context.Background(), ast.NewCIStr("test"), ast.NewCIStr("t"))
	require.NoError(t, err)
	tbl.Meta().TiFlashReplica = &model.TiFlashReplicaInfo{
		Count:     1,
		Available: true,
	}
	tk.MustQuery(`explain select /*+ read_from_storage(tikv[t partition(p0)], tiflash[t partition(p1, p2)]) */ * from t`)
	tk.MustQuery("show warnings").Check(testkit.Rows("Warning 1815 Storage hints are conflict, you can only specify one storage type of table test.t"))
	tk.MustQuery(`explain select /*+ read_from_storage(tikv[t], tiflash[t]) */ * from t`)
	tk.MustQuery("show warnings").Check(testkit.Rows("Warning 1815 Storage hints are conflict, you can only specify one storage type of table test.t"))
}

func TestHypoIndexHint(t *testing.T) {
	store := testkit.CreateMockStore(t)
	tk := testkit.NewTestKit(t, store)
	tk.MustExec("use test")
	tk.MustExec(`create table t1 (a int, b int, c int)`)
	tk.MustExec(`create table t2 (a int, b int, c int)`)
	tk.MustHavePlan(`select a from t1 where a=1`, "TableFullScan")
	tk.MustHavePlan(`select /*+ HYPO_INDEX(t1, idx_a, a) */ a from t1 where a=1`, "IndexRangeScan")
	tk.MustHavePlan(`select a from t1 where a=1 and b=1`, "TableFullScan")
	tk.MustHavePlan(`select /*+ HYPO_INDEX(t1, idx_a, a, b) */ a from t1 where a=1 and b=1`, "IndexRangeScan")
	tk.MustHavePlan(`select a from t1 where a=1 and b=1 and c<1`, "TableFullScan")
	tk.MustHavePlan(`select /*+ HYPO_INDEX(t1, idx_a, a, b, c) */ a from t1 where a=1 and b=1 and c<1`, "IndexRangeScan")
	tk.MustHavePlan(`select 1 from t1, t2 where t1.a=1 and t1.b=t2.b`, "─HashJoin")
	tk.MustHavePlan(`select /*+ HYPO_INDEX(t1, idx_ab, a, b), HYPO_INDEX(t2, idx_b, b) */ 1 from t1, t2 where t1.a=1 and t1.b=t2.b`, "IndexHashJoin")

	// invalid cases
	tk.MustHavePlan(`select /*+ HYPO_INDEX(t1, idx_a) */ a from t1 where a=1`, "TableFullScan")
	tk.MustQuery(`show warnings`).Check(testkit.Rows("Warning 1105 Invalid HYPO_INDEX hint, valid usage: HYPO_INDEX(tableName, indexName, cols...)"))
	tk.MustHavePlan(`select /*+ HYPO_INDEX(t1, idx_a, a, d) */ a from t1 where a=1`, "TableFullScan")
	tk.MustQuery(`show warnings`).Check(testkit.Rows("Warning 1105 invalid HYPO_INDEX hint: can't find column d in table test.t1"))
	tk.MustHavePlan(`select /*+ HYPO_INDEX(tttt, idx_a, a) */ a from t1 where a=1`, "TableFullScan")
	tk.MustQuery(`show warnings`).Check(testkit.Rows("Warning 1105 invalid HYPO_INDEX hint: table 'test.tttt' doesn't exist"))
	tk.MustHavePlan(`select /*+ HYPO_INDEX(test1.t1, idx_a, a) */ a from t1 where a=1`, "TableFullScan")
	tk.MustQuery(`show warnings`).Check(testkit.Rows("Warning 1105 invalid HYPO_INDEX hint: table 'test1.t1' doesn't exist"))
}

func TestIssue29503(t *testing.T) {
	store := testkit.CreateMockStore(t)
	tk := testkit.NewTestKit(t, store)
	defer config.RestoreFunc()()
	config.UpdateGlobal(func(conf *config.Config) {
		conf.Status.RecordQPSbyDB = true
	})

	tk.MustExec("use test")
	tk.MustExec("drop table if exists t;")
	tk.MustExec("create table t(a int);")
	require.NoError(t, tk.ExecToErr("create binding for select 1 using select 1;"))
	require.NoError(t, tk.ExecToErr("create binding for select a from t using select a from t;"))
	res := tk.MustQuery("show session bindings;")
	require.Len(t, res.Rows(), 2)
}

func TestIssue31202(t *testing.T) {
	store, dom := testkit.CreateMockStoreAndDomain(t)
	tk := testkit.NewTestKit(t, store)

	tk.MustExec("use test")
	tk.MustExec("create table t31202(a int primary key, b int);")

	tbl, err := dom.InfoSchema().TableByName(context.Background(), ast.CIStr{O: "test", L: "test"}, ast.CIStr{O: "t31202", L: "t31202"})
	require.NoError(t, err)
	// Set the hacked TiFlash replica for explain tests.
	tbl.Meta().TiFlashReplica = &model.TiFlashReplicaInfo{Count: 1, Available: true}

	tk.MustQuery("explain format = 'brief' select * from t31202;").Check(testkit.Rows(
		"TableReader 10000.00 root  MppVersion: 3, data:ExchangeSender",
		"└─ExchangeSender 10000.00 mpp[tiflash]  ExchangeType: PassThrough",
		"  └─TableFullScan 10000.00 mpp[tiflash] table:t31202 keep order:false, stats:pseudo"))

	tk.MustQuery("explain format = 'brief' select * from t31202 use index (primary);").Check(testkit.Rows(
		"TableReader 10000.00 root  data:TableFullScan",
		"└─TableFullScan 10000.00 cop[tikv] table:t31202 keep order:false, stats:pseudo"))
	tk.MustExec("drop table if exists t31202")
}

func TestAggPushToCopForCachedTable(t *testing.T) {
	store := testkit.CreateMockStore(t)
	tk := testkit.NewTestKit(t, store)

	tk.MustExec("use test")
	tk.MustExec("set tidb_cost_model_version=2")
	tk.MustExec(`create table t32157(
  process_code varchar(8) NOT NULL,
  ctrl_class varchar(2) NOT NULL,
  ctrl_type varchar(1) NOT NULL,
  oper_no varchar(12) DEFAULT NULL,
  modify_date datetime DEFAULT NULL,
  d_c_flag varchar(2) NOT NULL,
  PRIMARY KEY (process_code,ctrl_class,d_c_flag) NONCLUSTERED);`)
	tk.MustExec("insert into t32157 values ('GDEP0071', '05', '1', '10000', '2016-06-29 00:00:00', 'C')")
	tk.MustExec("insert into t32157 values ('GDEP0071', '05', '0', '0000', '2016-06-01 00:00:00', 'D')")
	tk.MustExec("alter table t32157 cache")

	tk.MustQuery("explain format = 'brief' select /*+AGG_TO_COP()*/ count(*) from t32157 ignore index(primary) where process_code = 'GDEP0071'").Check(testkit.Rows(
		"StreamAgg 1.00 root  funcs:count(1)->Column#8]\n" +
			"[└─UnionScan 10.00 root  eq(test.t32157.process_code, \"GDEP0071\")]\n" +
			"[  └─TableReader 10.00 root  data:Selection]\n" +
			"[    └─Selection 10.00 cop[tikv]  eq(test.t32157.process_code, \"GDEP0071\")]\n" +
			"[      └─TableFullScan 10000.00 cop[tikv] table:t32157 keep order:false, stats:pseudo"))

	require.Eventually(t, func() bool {
		tk.MustQuery("select /*+AGG_TO_COP()*/ count(*) from t32157 ignore index(primary) where process_code = 'GDEP0071'").Check(testkit.Rows("2"))
		return tk.Session().GetSessionVars().StmtCtx.ReadFromTableCache
	}, 10*time.Second, 500*time.Millisecond)

	tk.MustExec("drop table if exists t31202")
}

func TestTiFlashFineGrainedShuffleWithMaxTiFlashThreads(t *testing.T) {
	store, dom := testkit.CreateMockStoreAndDomain(t)
	tk := testkit.NewTestKit(t, store)
	tk.MustExec("use test")
	tk.MustExec("set @@tidb_isolation_read_engines = 'tiflash'")
	tk.MustExec("set @@tidb_enforce_mpp = on")
	tk.MustExec("drop table if exists t1;")
	tk.MustExec("create table t1(c1 int, c2 int)")
	tbl1, err := dom.InfoSchema().TableByName(context.Background(), ast.CIStr{O: "test", L: "test"}, ast.CIStr{O: "t1", L: "t1"})
	require.NoError(t, err)
	// Set the hacked TiFlash replica for explain tests.
	tbl1.Meta().TiFlashReplica = &model.TiFlashReplicaInfo{Count: 1, Available: true}

	sql := "explain select row_number() over w1 from t1 window w1 as (partition by c1);"

	getStreamCountFromExplain := func(rows [][]any) (res []uint64) {
		re := regexp.MustCompile("stream_count: ([0-9]+)")
		for _, row := range rows {
			buf := bytes.NewBufferString("")
			_, _ = fmt.Fprintf(buf, "%s\n", row)
			if matched := re.FindStringSubmatch(buf.String()); matched != nil {
				require.Equal(t, len(matched), 2)
				c, err := strconv.ParseUint(matched[1], 10, 64)
				require.NoError(t, err)
				res = append(res, c)
			}
		}
		return res
	}

	// tiflash_fine_grained_shuffle_stream_count should be same with tidb_max_tiflash_threads.
	tk.MustExec("set @@tiflash_fine_grained_shuffle_stream_count = 0")
	tk.MustExec("set @@tidb_max_tiflash_threads = 10")
	rows := tk.MustQuery(sql).Rows()
	streamCount := getStreamCountFromExplain(rows)
	// require.Equal(t, len(streamCount), 1)
	require.Equal(t, uint64(10), streamCount[0])

	// tiflash_fine_grained_shuffle_stream_count should be default value when tidb_max_tiflash_threads is -1.
	tk.MustExec("set @@tiflash_fine_grained_shuffle_stream_count = 0")
	tk.MustExec("set @@tidb_max_tiflash_threads = -1")
	rows = tk.MustQuery(sql).Rows()
	streamCount = getStreamCountFromExplain(rows)
	// require.Equal(t, len(streamCount), 1)
	require.Equal(t, uint64(vardef.DefStreamCountWhenMaxThreadsNotSet), streamCount[0])

	// tiflash_fine_grained_shuffle_stream_count should be default value when tidb_max_tiflash_threads is 0.
	tk.MustExec("set @@tiflash_fine_grained_shuffle_stream_count = 0")
	tk.MustExec("set @@tidb_max_tiflash_threads = 0")
	rows = tk.MustQuery(sql).Rows()
	streamCount = getStreamCountFromExplain(rows)
	// require.Equal(t, len(streamCount), 1)
	require.Equal(t, uint64(vardef.DefStreamCountWhenMaxThreadsNotSet), streamCount[0])

	// Disabled when tiflash_fine_grained_shuffle_stream_count is -1.
	tk.MustExec("set @@tiflash_fine_grained_shuffle_stream_count = -1")
	tk.MustExec("set @@tidb_max_tiflash_threads = 10")
	rows = tk.MustQuery(sql).Rows()
	streamCount = getStreamCountFromExplain(rows)
	require.Equal(t, len(streamCount), 0)

	// Test when tiflash_fine_grained_shuffle_stream_count is greater than 0.
	tk.MustExec("set @@tiflash_fine_grained_shuffle_stream_count = 16")
	tk.MustExec("set @@tidb_max_tiflash_threads = 10")
	rows = tk.MustQuery(sql).Rows()
	streamCount = getStreamCountFromExplain(rows)
	// require.Equal(t, len(streamCount), 1)
	require.Equal(t, uint64(16), streamCount[0])
}

func TestIssue37986(t *testing.T) {
	store := testkit.CreateMockStore(t)
	tk := testkit.NewTestKit(t, store)
	tk.MustExec("use test")

	tk.MustExec(`drop table if exists t3`)
	tk.MustExec(`CREATE TABLE t3(c0 INT, primary key(c0))`)
	tk.MustExec(`insert into t3 values(1), (2), (3), (4), (5), (6), (7), (8), (9), (10)`)
	rs := tk.MustQuery(`SELECT v2.c0 FROM (select rand() as c0 from t3) v2 order by v2.c0 limit 10`).Rows()
	lastVal := -1.0
	for _, r := range rs {
		v := r[0].(string)
		val, err := strconv.ParseFloat(v, 64)
		require.NoError(t, err)
		require.True(t, val >= lastVal)
		lastVal = val
	}

	tk.MustQuery(`explain format='brief' SELECT v2.c0 FROM (select rand() as c0 from t3) v2 order by v2.c0 limit 10`).
		Check(testkit.Rows(`TopN 10.00 root  Column#2, offset:0, count:10`,
			`└─Projection 10000.00 root  rand()->Column#2`,
			`  └─TableReader 10000.00 root  data:TableFullScan`,
			`    └─TableFullScan 10000.00 cop[tikv] table:t3 keep order:false, stats:pseudo`))
}

func TestIssue33175(t *testing.T) {
	store := testkit.CreateMockStore(t)
	tk := testkit.NewTestKit(t, store)
	tk.MustExec("use test")

	tk.MustExec("create table t (id bigint(45) unsigned not null, c varchar(20), primary key(id));")
	tk.MustExec("insert into t values (9734095886065816707, 'a'), (10353107668348738101, 'b'), (0, 'c');")
	tk.MustExec("begin")
	tk.MustExec("insert into t values (33, 'd');")
	tk.MustQuery("select max(id) from t;").Check(testkit.Rows("10353107668348738101"))
	tk.MustExec("rollback")

	tk.MustExec("alter table t cache")
	for {
		tk.MustQuery("select max(id) from t;").Check(testkit.Rows("10353107668348738101"))
		if tk.Session().GetSessionVars().StmtCtx.ReadFromTableCache {
			break
		}
	}

	// // With subquery, like the original issue case.
	for {
		tk.MustQuery("select * from t where id > (select  max(id) from t where t.id > 0);").Check(testkit.Rows())
		if tk.Session().GetSessionVars().StmtCtx.ReadFromTableCache {
			break
		}
	}

	// Test order by desc / asc.
	tk.MustQuery("select id from t order by id desc;").Check(testkit.Rows(
		"10353107668348738101",
		"9734095886065816707",
		"0"))

	tk.MustQuery("select id from t order by id asc;").Check(testkit.Rows(
		"0",
		"9734095886065816707",
		"10353107668348738101"))

	tk.MustExec("alter table t nocache")
	tk.MustExec("drop table t")

	// Cover more code that use union scan
	// TableReader/IndexReader/IndexLookup
	for idx, q := range []string{
		"create temporary table t (id bigint unsigned, c int default null, index(id))",
		"create temporary table t (id bigint unsigned primary key)",
	} {
		tk.MustExec(q)
		tk.MustExec("insert into t(id) values (1), (3), (9734095886065816707), (9734095886065816708)")
		tk.MustQuery("select min(id) from t").Check(testkit.Rows("1"))
		tk.MustQuery("select max(id) from t").Check(testkit.Rows("9734095886065816708"))
		tk.MustQuery("select id from t order by id asc").Check(testkit.Rows(
			"1", "3", "9734095886065816707", "9734095886065816708"))
		tk.MustQuery("select id from t order by id desc").Check(testkit.Rows(
			"9734095886065816708", "9734095886065816707", "3", "1"))
		if idx == 0 {
			tk.MustQuery("select * from t order by id asc").Check(testkit.Rows(
				"1 <nil>",
				"3 <nil>",
				"9734095886065816707 <nil>",
				"9734095886065816708 <nil>"))
			tk.MustQuery("select * from t order by id desc").Check(testkit.Rows(
				"9734095886065816708 <nil>",
				"9734095886065816707 <nil>",
				"3 <nil>",
				"1 <nil>"))
		}
		tk.MustExec("drop table t")
	}

	// More and more test
	tk.MustExec("create global temporary table `tmp1` (id bigint unsigned primary key) on commit delete rows;")
	tk.MustExec("begin")
	tk.MustExec("insert into tmp1 values (0),(1),(2),(65536),(9734095886065816707),(9734095886065816708);")
	tk.MustQuery("select * from tmp1 where id <= 65534 or (id > 65535 and id < 9734095886065816700) or id >= 9734095886065816707 order by id desc;").Check(testkit.Rows(
		"9734095886065816708", "9734095886065816707", "65536", "2", "1", "0"))

	tk.MustQuery("select * from tmp1 where id <= 65534 or (id > 65535 and id < 9734095886065816700) or id >= 9734095886065816707 order by id asc;").Check(testkit.Rows(
		"0", "1", "2", "65536", "9734095886065816707", "9734095886065816708"))

	tk.MustExec("create global temporary table `tmp2` (id bigint primary key) on commit delete rows;")
	tk.MustExec("begin")
	tk.MustExec("insert into tmp2 values(-2),(-1),(0),(1),(2);")
	tk.MustQuery("select * from tmp2 where id <= -1 or id > 0 order by id desc;").Check(testkit.Rows("2", "1", "-1", "-2"))
	tk.MustQuery("select * from tmp2 where id <= -1 or id > 0 order by id asc;").Check(testkit.Rows("-2", "-1", "1", "2"))
}

func TestRepeatPushDownToTiFlash(t *testing.T) {
	store := testkit.CreateMockStore(t)
	tk := testkit.NewTestKit(t, store)
	tk.MustExec("use test")
	tk.MustExec("drop table if exists t")
	tk.MustExec("create table t(a int, b int)")
	tk.MustExec("insert into t values(2147483647, 2)")
	tk.MustExec("insert into t values(12, 2)")
	tk.MustExec("set @@tidb_allow_mpp=1; set @@tidb_enforce_mpp=1")
	tk.MustExec("set @@tidb_isolation_read_engines = 'tiflash'")

	// Create virtual tiflash replica info.
	dom := domain.GetDomain(tk.Session())
	is := dom.InfoSchema()
	tbl, err := is.TableByName(context.Background(), ast.NewCIStr("test"), ast.NewCIStr("t"))
	require.NoError(t, err)
	tbl.Meta().TiFlashReplica = &model.TiFlashReplicaInfo{
		Count:     1,
		Available: true,
	}

	rows := [][]any{
		{"TableReader_10", "root", "MppVersion: 3, data:ExchangeSender_9"},
		{"└─ExchangeSender_9", "mpp[tiflash]", "ExchangeType: PassThrough"},
		{"  └─Projection_4", "mpp[tiflash]", "repeat(cast(test.t.a, var_string(20)), test.t.b)->Column#4"},
		{"    └─TableFullScan_8", "mpp[tiflash]", "keep order:false, stats:pseudo"},
	}
	tk.MustQuery("explain select repeat(a,b) from t;").CheckAt([]int{0, 2, 4}, rows)
}

func TestIssue50235(t *testing.T) {
	store := testkit.CreateMockStore(t)
	tk := testkit.NewTestKit(t, store)
	tk.MustExec(`use test`)
	tk.MustExec(`create table tt (c year(4) NOT NULL DEFAULT '2016', primary key(c));`)
	tk.MustExec(`insert into tt values (2016);`)
	tk.MustQuery(`select * from tt where c < 16212511333665770580`).Check(testkit.Rows("2016"))
}

func TestIssue36194(t *testing.T) {
	store, dom := testkit.CreateMockStoreAndDomain(t)
	tk := testkit.NewTestKit(t, store)
	tk.MustExec("use test")
	tk.MustExec("set tidb_cost_model_version=2")
	tk.MustExec("drop table if exists t")
	tk.MustExec("create table t(a int)")
	// create virtual tiflash replica.
	is := dom.InfoSchema()

	tbl, err := is.TableByName(context.Background(), ast.NewCIStr("test"), ast.NewCIStr("t"))
	require.NoError(t, err)
	tbl.Meta().TiFlashReplica = &model.TiFlashReplicaInfo{
		Count:     1,
		Available: true,
	}
	tk.MustQuery("explain format = 'brief' select /*+ read_from_storage(tiflash[t]) */ * from t where a + 1 > 20 limit 100;;").Check(testkit.Rows(
		"Limit 100.00 root  offset:0, count:100",
		"└─TableReader 100.00 root  MppVersion: 3, data:ExchangeSender",
		"  └─ExchangeSender 100.00 mpp[tiflash]  ExchangeType: PassThrough",
		"    └─Limit 100.00 mpp[tiflash]  offset:0, count:100",
		"      └─Selection 100.00 mpp[tiflash]  gt(plus(test.t.a, 1), 20)",
		"        └─TableFullScan 125.00 mpp[tiflash] table:t pushed down filter:empty, keep order:false, stats:pseudo"))
}

func TestGetFormatPushDownToTiFlash(t *testing.T) {
	store, dom := testkit.CreateMockStoreAndDomain(t)
	tk := testkit.NewTestKit(t, store)

	tk.MustExec("use test")
	tk.MustExec("create table t(location varchar(10));")
	tk.MustExec("insert into t values('USA'), ('JIS'), ('ISO'), ('EUR'), ('INTERNAL')")
	tk.MustExec("set @@tidb_enforce_mpp=1;")
	tk.MustExec("set @@tidb_isolation_read_engines = 'tiflash';")

	tbl, err := dom.InfoSchema().TableByName(context.Background(), ast.CIStr{O: "test", L: "test"}, ast.CIStr{O: "t", L: "t"})
	require.NoError(t, err)
	// Set the hacked TiFlash replica for explain tests.
	tbl.Meta().TiFlashReplica = &model.TiFlashReplicaInfo{Count: 1, Available: true}

	tk.MustQuery("explain format = 'brief' select GET_FORMAT(DATE, location) from t;").Check(testkit.Rows(
		"TableReader 10000.00 root  MppVersion: 3, data:ExchangeSender",
		"└─ExchangeSender 10000.00 mpp[tiflash]  ExchangeType: PassThrough",
		"  └─Projection 10000.00 mpp[tiflash]  get_format(DATE, test.t.location)->Column#3",
		"    └─TableFullScan 10000.00 mpp[tiflash] table:t keep order:false, stats:pseudo"))
}

func TestAggWithJsonPushDownToTiFlash(t *testing.T) {
	store := testkit.CreateMockStore(t)
	tk := testkit.NewTestKit(t, store)
	tk.MustExec("use test")
	tk.MustExec("set tidb_cost_model_version=2")
	tk.MustExec("drop table if exists t")
	tk.MustExec("create table t(a json);")
	tk.MustExec("insert into t values(null);")
	tk.MustExec("set @@tidb_allow_mpp=1; set @@tidb_enforce_mpp=1;")
	tk.MustExec("set @@tidb_isolation_read_engines = 'tiflash'")
	tk.MustExec("set @@session.tidb_allow_tiflash_cop=ON")

	// Create virtual tiflash replica info.
	dom := domain.GetDomain(tk.Session())
	is := dom.InfoSchema()
	tbl, err := is.TableByName(context.Background(), ast.NewCIStr("test"), ast.NewCIStr("t"))
	require.NoError(t, err)
	tbl.Meta().TiFlashReplica = &model.TiFlashReplicaInfo{
		Count:     1,
		Available: true,
	}

	rows := [][]any{
		{"HashAgg_6", "root", "funcs:avg(Column#4)->Column#3"},
		{"└─Projection_19", "root", "cast(test.t.a, double BINARY)->Column#4"},
		{"  └─TableReader_12", "root", "data:TableFullScan_11"},
		{"    └─TableFullScan_11", "cop[tiflash]", "keep order:false, stats:pseudo"},
	}
	tk.MustQuery("explain select avg(a) from t;").CheckAt([]int{0, 2, 4}, rows)

	rows = [][]any{
		{"HashAgg_6", "root", "funcs:sum(Column#4)->Column#3"},
		{"└─Projection_19", "root", "cast(test.t.a, double BINARY)->Column#4"},
		{"  └─TableReader_12", "root", "data:TableFullScan_11"},
		{"    └─TableFullScan_11", "cop[tiflash]", "keep order:false, stats:pseudo"},
	}
	tk.MustQuery("explain select sum(a) from t;").CheckAt([]int{0, 2, 4}, rows)

	rows = [][]any{
		{"HashAgg_6", "root", "funcs:group_concat(Column#4 separator \",\")->Column#3"},
		{"└─Projection_13", "root", "cast(test.t.a, var_string(4294967295))->Column#4"},
		{"  └─TableReader_10", "root", "data:TableFullScan_9"},
		{"    └─TableFullScan_9", "cop[tiflash]", "keep order:false, stats:pseudo"},
	}
	tk.MustQuery("explain select /*+ hash_agg() */  group_concat(a) from t;").CheckAt([]int{0, 2, 4}, rows)
}

func TestLeftShiftPushDownToTiFlash(t *testing.T) {
	store, dom := testkit.CreateMockStoreAndDomain(t)
	tk := testkit.NewTestKit(t, store)
	tk.MustExec("use test")
	tk.MustExec("drop table if exists t")
	tk.MustExec("create table t(a int, b int)")
	tk.MustExec("insert into t values(2147483647, 32)")
	tk.MustExec("insert into t values(12, 2)")
	tk.MustExec("set @@tidb_allow_mpp=1; set @@tidb_enforce_mpp=1")
	tk.MustExec("set @@tidb_isolation_read_engines = 'tiflash'")

	// Create virtual tiflash replica info.
	is := dom.InfoSchema()
	tbl, err := is.TableByName(context.Background(), ast.NewCIStr("test"), ast.NewCIStr("t"))
	require.NoError(t, err)
	tbl.Meta().TiFlashReplica = &model.TiFlashReplicaInfo{
		Count:     1,
		Available: true,
	}

	rows := [][]any{
		{"TableReader_10", "root", "MppVersion: 3, data:ExchangeSender_9"},
		{"└─ExchangeSender_9", "mpp[tiflash]", "ExchangeType: PassThrough"},
		{"  └─Projection_4", "mpp[tiflash]", "leftshift(test.t.a, test.t.b)->Column#4"},
		{"    └─TableFullScan_8", "mpp[tiflash]", "keep order:false, stats:pseudo"},
	}
	tk.MustQuery("explain select a << b from t;").CheckAt([]int{0, 2, 4}, rows)
}

func TestHexIntOrStrPushDownToTiFlash(t *testing.T) {
	store, dom := testkit.CreateMockStoreAndDomain(t)
	tk := testkit.NewTestKit(t, store)

	tk.MustExec("use test")
	tk.MustExec("drop table if exists t")
	tk.MustExec("create table t(a int, b varchar(10));")
	tk.MustExec("insert into t values(1, 'tiflash');")
	tk.MustExec("set @@tidb_allow_mpp=1; set @@tidb_enforce_mpp=1;")
	tk.MustExec("set @@tidb_isolation_read_engines = 'tiflash'")

	tbl, err := dom.InfoSchema().TableByName(context.Background(), ast.CIStr{O: "test", L: "test"}, ast.CIStr{O: "t", L: "t"})
	require.NoError(t, err)
	// Set the hacked TiFlash replica for explain tests.
	tbl.Meta().TiFlashReplica = &model.TiFlashReplicaInfo{Count: 1, Available: true}

	rows := [][]any{
		{"TableReader_10", "root", "MppVersion: 3, data:ExchangeSender_9"},
		{"└─ExchangeSender_9", "mpp[tiflash]", "ExchangeType: PassThrough"},
		{"  └─Projection_4", "mpp[tiflash]", "hex(test.t.a)->Column#4"},
		{"    └─TableFullScan_8", "mpp[tiflash]", "keep order:false, stats:pseudo"},
	}
	tk.MustQuery("explain select hex(a) from t;").CheckAt([]int{0, 2, 4}, rows)

	rows = [][]any{
		{"TableReader_10", "root", "MppVersion: 3, data:ExchangeSender_9"},
		{"└─ExchangeSender_9", "mpp[tiflash]", "ExchangeType: PassThrough"},
		{"  └─Projection_4", "mpp[tiflash]", "hex(test.t.b)->Column#4"},
		{"    └─TableFullScan_8", "mpp[tiflash]", "keep order:false, stats:pseudo"},
	}
	tk.MustQuery("explain select hex(b) from t;").CheckAt([]int{0, 2, 4}, rows)
}

func TestBinPushDownToTiFlash(t *testing.T) {
	store, dom := testkit.CreateMockStoreAndDomain(t)
	tk := testkit.NewTestKit(t, store)

	tk.MustExec("use test")
	tk.MustExec("drop table if exists t")
	tk.MustExec("create table t(a int);")
	tk.MustExec("insert into t values(1);")
	tk.MustExec("set @@tidb_allow_mpp=1; set @@tidb_enforce_mpp=1;")
	tk.MustExec("set @@tidb_isolation_read_engines = 'tiflash'")

	tbl, err := dom.InfoSchema().TableByName(context.Background(), ast.CIStr{O: "test", L: "test"}, ast.CIStr{O: "t", L: "t"})
	require.NoError(t, err)
	// Set the hacked TiFlash replica for explain tests.
	tbl.Meta().TiFlashReplica = &model.TiFlashReplicaInfo{Count: 1, Available: true}

	rows := [][]any{
		{"TableReader_10", "root", "MppVersion: 3, data:ExchangeSender_9"},
		{"└─ExchangeSender_9", "mpp[tiflash]", "ExchangeType: PassThrough"},
		{"  └─Projection_4", "mpp[tiflash]", "bin(test.t.a)->Column#3"},
		{"    └─TableFullScan_8", "mpp[tiflash]", "keep order:false, stats:pseudo"},
	}
	tk.MustQuery("explain select bin(a) from t;").CheckAt([]int{0, 2, 4}, rows)
}

func TestEltPushDownToTiFlash(t *testing.T) {
	store, dom := testkit.CreateMockStoreAndDomain(t)
	tk := testkit.NewTestKit(t, store)

	tk.MustExec("use test")
	tk.MustExec("drop table if exists t")
	tk.MustExec("create table t(a int, b varchar(20))")
	tk.MustExec("insert into t values(2147483647, '32')")
	tk.MustExec("insert into t values(12, 'abc')")
	tk.MustExec("set @@tidb_allow_mpp=1; set @@tidb_enforce_mpp=1")
	tk.MustExec("set @@tidb_isolation_read_engines = 'tiflash'")

	// Create virtual tiflash replica info.
	is := dom.InfoSchema()
	tbl, err := is.TableByName(context.Background(), ast.NewCIStr("test"), ast.NewCIStr("t"))
	require.NoError(t, err)
	tbl.Meta().TiFlashReplica = &model.TiFlashReplicaInfo{
		Count:     1,
		Available: true,
	}

	rows := [][]any{
		{"TableReader_10", "root", "MppVersion: 3, data:ExchangeSender_9"},
		{"└─ExchangeSender_9", "mpp[tiflash]", "ExchangeType: PassThrough"},
		{"  └─Projection_4", "mpp[tiflash]", "elt(test.t.a, test.t.b)->Column#4"},
		{"    └─TableFullScan_8", "mpp[tiflash]", "keep order:false, stats:pseudo"},
	}
	tk.MustQuery("explain select elt(a, b) from t;").CheckAt([]int{0, 2, 4}, rows)
}

func TestRegexpInstrPushDownToTiFlash(t *testing.T) {
	store, dom := testkit.CreateMockStoreAndDomain(t)
	tk := testkit.NewTestKit(t, store)

	tk.MustExec("use test")
	tk.MustExec("drop table if exists test.t;")
	tk.MustExec("create table test.t (expr varchar(30), pattern varchar(30), pos int, occur int, ret_op int, match_type varchar(30));")
	tk.MustExec("insert into test.t values ('123', '12.', 1, 1, 0, ''), ('aBb', 'bb', 1, 1, 0, 'i'), ('ab\nabc', '^abc$', 1, 1, 0, 'm');")
	tk.MustExec("set @@tidb_allow_mpp=1; set @@tidb_enforce_mpp=1")
	tk.MustExec("set @@tidb_isolation_read_engines = 'tiflash'")

	// Create virtual tiflash replica info.
	is := dom.InfoSchema()
	tbl, err := is.TableByName(context.Background(), ast.NewCIStr("test"), ast.NewCIStr("t"))
	require.NoError(t, err)
	tbl.Meta().TiFlashReplica = &model.TiFlashReplicaInfo{
		Count:     1,
		Available: true,
	}

	rows := [][]any{
		{"TableReader_10", "root", "MppVersion: 3, data:ExchangeSender_9"},
		{"└─ExchangeSender_9", "mpp[tiflash]", "ExchangeType: PassThrough"},
		{"  └─Projection_4", "mpp[tiflash]", "regexp_instr(test.t.expr, test.t.pattern, 1, 1, 0, test.t.match_type)->Column#8"},
		{"    └─TableFullScan_8", "mpp[tiflash]", "keep order:false, stats:pseudo"},
	}
	tk.MustQuery("explain select regexp_instr(expr, pattern, 1, 1, 0, match_type) as res from test.t;").CheckAt([]int{0, 2, 4}, rows)
}

func TestRegexpSubstrPushDownToTiFlash(t *testing.T) {
	store, dom := testkit.CreateMockStoreAndDomain(t)
	tk := testkit.NewTestKit(t, store)

	tk.MustExec("use test")
	tk.MustExec("drop table if exists test.t;")
	tk.MustExec("create table test.t (expr varchar(30), pattern varchar(30), pos int, occur int, match_type varchar(30));")
	tk.MustExec("insert into test.t values ('123', '12.', 1, 1, ''), ('aBb', 'bb', 1, 1, 'i'), ('ab\nabc', '^abc$', 1, 1, 'm');")
	tk.MustExec("set @@tidb_allow_mpp=1; set @@tidb_enforce_mpp=1")
	tk.MustExec("set @@tidb_isolation_read_engines = 'tiflash'")

	// Create virtual tiflash replica info.
	is := dom.InfoSchema()
	tbl, err := is.TableByName(context.Background(), ast.NewCIStr("test"), ast.NewCIStr("t"))
	require.NoError(t, err)
	tbl.Meta().TiFlashReplica = &model.TiFlashReplicaInfo{
		Count:     1,
		Available: true,
	}

	rows := [][]any{
		{"TableReader_10", "root", "MppVersion: 3, data:ExchangeSender_9"},
		{"└─ExchangeSender_9", "mpp[tiflash]", "ExchangeType: PassThrough"},
		{"  └─Projection_4", "mpp[tiflash]", "regexp_substr(test.t.expr, test.t.pattern, 1, 1, test.t.match_type)->Column#7"},
		{"    └─TableFullScan_8", "mpp[tiflash]", "keep order:false, stats:pseudo"},
	}
	tk.MustQuery("explain select regexp_substr(expr, pattern, 1, 1, match_type) as res from test.t;").CheckAt([]int{0, 2, 4}, rows)
}

func TestRegexpReplacePushDownToTiFlash(t *testing.T) {
	store, dom := testkit.CreateMockStoreAndDomain(t)
	tk := testkit.NewTestKit(t, store)

	tk.MustExec("use test")
	tk.MustExec("drop table if exists test.t;")
	tk.MustExec("create table test.t (expr varchar(30), pattern varchar(30), repl varchar(30), pos int, occur int, match_type varchar(30));")
	tk.MustExec("insert into test.t values ('123', '12.', '233', 1, 1, ''), ('aBb', 'bb', 'bc', 1, 1, 'i'), ('ab\nabc', '^abc$', 'd', 1, 1, 'm');")
	tk.MustExec("set @@tidb_allow_mpp=1; set @@tidb_enforce_mpp=1")
	tk.MustExec("set @@tidb_isolation_read_engines = 'tiflash'")

	// Create virtual tiflash replica info.
	is := dom.InfoSchema()
	tbl, err := is.TableByName(context.Background(), ast.NewCIStr("test"), ast.NewCIStr("t"))
	require.NoError(t, err)
	tbl.Meta().TiFlashReplica = &model.TiFlashReplicaInfo{
		Count:     1,
		Available: true,
	}

	rows := [][]any{
		{"TableReader_10", "root", "MppVersion: 3, data:ExchangeSender_9"},
		{"└─ExchangeSender_9", "mpp[tiflash]", "ExchangeType: PassThrough"},
		{"  └─Projection_4", "mpp[tiflash]", "regexp_replace(test.t.expr, test.t.pattern, test.t.repl, 1, 1, test.t.match_type)->Column#8"},
		{"    └─TableFullScan_8", "mpp[tiflash]", "keep order:false, stats:pseudo"},
	}
	tk.MustQuery("explain select regexp_replace(expr, pattern, repl, 1, 1, match_type) as res from test.t;").CheckAt([]int{0, 2, 4}, rows)
}

func TestCastTimeAsDurationToTiFlash(t *testing.T) {
	store, dom := testkit.CreateMockStoreAndDomain(t)
	tk := testkit.NewTestKit(t, store)
	tk.MustExec("use test")
	tk.MustExec("drop table if exists t")
	tk.MustExec("create table t(a date, b datetime(4))")
	tk.MustExec("insert into t values('2021-10-26', '2021-10-26')")
	tk.MustExec("insert into t values('2021-10-26', '2021-10-26 11:11:11')")
	tk.MustExec("insert into t values('2021-10-26', '2021-10-26 11:11:11.111111')")
	tk.MustExec("insert into t values('2021-10-26', '2021-10-26 11:11:11.123456')")
	tk.MustExec("insert into t values('2021-10-26', '2021-10-26 11:11:11.999999')")

	tk.MustExec("set @@tidb_allow_mpp=1; set @@tidb_enforce_mpp=1")
	tk.MustExec("set @@tidb_isolation_read_engines = 'tiflash'")

	// Create virtual tiflash replica info.
	is := dom.InfoSchema()
	tbl, err := is.TableByName(context.Background(), ast.NewCIStr("test"), ast.NewCIStr("t"))
	require.NoError(t, err)
	tbl.Meta().TiFlashReplica = &model.TiFlashReplicaInfo{
		Count:     1,
		Available: true,
	}

	rows := [][]any{
		{"TableReader_10", "root", "MppVersion: 3, data:ExchangeSender_9"},
		{"└─ExchangeSender_9", "mpp[tiflash]", "ExchangeType: PassThrough"},
		{"  └─Projection_4", "mpp[tiflash]", "cast(test.t.a, time BINARY)->Column#4, cast(test.t.b, time BINARY)->Column#5"},
		{"    └─TableFullScan_8", "mpp[tiflash]", "keep order:false, stats:pseudo"},
	}
	tk.MustQuery("explain select cast(a as time), cast(b as time) from t;").CheckAt([]int{0, 2, 4}, rows)
}

func TestUnhexPushDownToTiFlash(t *testing.T) {
	store, dom := testkit.CreateMockStoreAndDomain(t)
	tk := testkit.NewTestKit(t, store)

	tk.MustExec("use test")
	tk.MustExec("drop table if exists t")
	tk.MustExec("create table t(a int, b varchar(20));")
	tk.MustExec("insert into t values(6162, '7469666C617368');")
	tk.MustExec("set @@tidb_allow_mpp=1; set @@tidb_enforce_mpp=1;")
	tk.MustExec("set @@tidb_isolation_read_engines = 'tiflash'")

	tbl, err := dom.InfoSchema().TableByName(context.Background(), ast.CIStr{O: "test", L: "test"}, ast.CIStr{O: "t", L: "t"})
	require.NoError(t, err)
	// Set the hacked TiFlash replica for explain tests.
	tbl.Meta().TiFlashReplica = &model.TiFlashReplicaInfo{Count: 1, Available: true}

	rows := [][]any{
		{"TableReader_10", "root", "MppVersion: 3, data:ExchangeSender_9"},
		{"└─ExchangeSender_9", "mpp[tiflash]", "ExchangeType: PassThrough"},
		{"  └─Projection_4", "mpp[tiflash]", "unhex(cast(test.t.a, var_string(20)))->Column#4"},
		{"    └─TableFullScan_8", "mpp[tiflash]", "keep order:false, stats:pseudo"},
	}
	tk.MustQuery("explain select unhex(a) from t;").CheckAt([]int{0, 2, 4}, rows)

	rows = [][]any{
		{"TableReader_10", "root", "MppVersion: 3, data:ExchangeSender_9"},
		{"└─ExchangeSender_9", "mpp[tiflash]", "ExchangeType: PassThrough"},
		{"  └─Projection_4", "mpp[tiflash]", "unhex(test.t.b)->Column#4"},
		{"    └─TableFullScan_8", "mpp[tiflash]", "keep order:false, stats:pseudo"},
	}
	tk.MustQuery("explain select unhex(b) from t;").CheckAt([]int{0, 2, 4}, rows)
}

func TestLeastGretestStringPushDownToTiFlash(t *testing.T) {
	store, dom := testkit.CreateMockStoreAndDomain(t)
	tk := testkit.NewTestKit(t, store)

	tk.MustExec("use test")
	tk.MustExec("drop table if exists t")
	tk.MustExec("create table t(a varchar(20), b varchar(20))")
	tk.MustExec("insert into t values('123', '234')")
	tk.MustExec("set @@tidb_allow_mpp=1; set @@tidb_enforce_mpp=1")
	tk.MustExec("set @@tidb_isolation_read_engines = 'tiflash'")

	tbl, err := dom.InfoSchema().TableByName(context.Background(), ast.CIStr{O: "test", L: "test"}, ast.CIStr{O: "t", L: "t"})
	require.NoError(t, err)
	// Set the hacked TiFlash replica for explain tests.
	tbl.Meta().TiFlashReplica = &model.TiFlashReplicaInfo{Count: 1, Available: true}

	rows := [][]any{
		{"TableReader_10", "root", "MppVersion: 3, data:ExchangeSender_9"},
		{"└─ExchangeSender_9", "mpp[tiflash]", "ExchangeType: PassThrough"},
		{"  └─Projection_4", "mpp[tiflash]", "least(test.t.a, test.t.b)->Column#4"},
		{"    └─TableFullScan_8", "mpp[tiflash]", "keep order:false, stats:pseudo"},
	}
	tk.MustQuery("explain select least(a, b) from t;").CheckAt([]int{0, 2, 4}, rows)

	rows = [][]any{
		{"TableReader_10", "root", "MppVersion: 3, data:ExchangeSender_9"},
		{"└─ExchangeSender_9", "mpp[tiflash]", "ExchangeType: PassThrough"},
		{"  └─Projection_4", "mpp[tiflash]", "greatest(test.t.a, test.t.b)->Column#4"},
		{"    └─TableFullScan_8", "mpp[tiflash]", "keep order:false, stats:pseudo"},
	}
	tk.MustQuery("explain select greatest(a, b) from t;").CheckAt([]int{0, 2, 4}, rows)
}

func TestTiFlashReadForWriteStmt(t *testing.T) {
	store, dom := testkit.CreateMockStoreAndDomain(t)
	tk := testkit.NewTestKit(t, store)

	tk.MustExec("use test")
	tk.MustExec("drop table if exists t")
	tk.MustExec("create table t(a int, b int)")
	tk.MustExec("insert into t values(1, 2)")
	tk.MustExec("drop table if exists t2")
	tk.MustExec("create table t2(a int)")
	tk.MustExec("set @@tidb_allow_mpp=1")

	// Default should be 1
	tk.MustQuery("select @@tidb_enable_tiflash_read_for_write_stmt").Check(testkit.Rows("1"))
	// Set ON
	tk.MustExec("set @@tidb_enable_tiflash_read_for_write_stmt = ON")
	tk.MustQuery("show warnings").Check(testkit.Rows())
	tk.MustQuery("select @@tidb_enable_tiflash_read_for_write_stmt").Check(testkit.Rows("1"))
	// Set OFF
	tk.MustExec("set @@tidb_enable_tiflash_read_for_write_stmt = OFF")
	tk.MustQuery("show warnings").Check(testkit.Rows("Warning 1105 tidb_enable_tiflash_read_for_write_stmt is always turned on. This variable has been deprecated and will be removed in the future releases"))
	tk.MustQuery("select @@tidb_enable_tiflash_read_for_write_stmt").Check(testkit.Rows("1"))

	tbl, err := dom.InfoSchema().TableByName(context.Background(), ast.CIStr{O: "test", L: "test"}, ast.CIStr{O: "t", L: "t"})
	require.NoError(t, err)
	// Set the hacked TiFlash replica for explain tests.
	tbl.Meta().TiFlashReplica = &model.TiFlashReplicaInfo{Count: 1, Available: true}

	tbl2, err := dom.InfoSchema().TableByName(context.Background(), ast.CIStr{O: "test", L: "test"}, ast.CIStr{O: "t2", L: "t2"})
	require.NoError(t, err)
	// Set the hacked TiFlash replica for explain tests.
	tbl2.Meta().TiFlashReplica = &model.TiFlashReplicaInfo{Count: 1, Available: true}

	checkRes := func(r [][]any, pos int, expected string) {
		check := false
		for i := range r {
			if r[i][pos] == expected {
				check = true
				break
			}
		}
		require.Equal(t, check, true)
	}

	check := func(query string) {
		// If sql mode is strict, read does not push down to tiflash
		tk.MustExec("set @@sql_mode = 'strict_trans_tables'")
		tk.MustExec("set @@tidb_enforce_mpp=0")
		rs := tk.MustQuery(query).Rows()
		checkRes(rs, 2, "cop[tikv]")
		tk.MustQuery("show warnings").Check(testkit.Rows())

		// If sql mode is strict and tidb_enforce_mpp is on, read does not push down to tiflash
		// and should return a warning.
		tk.MustExec("set @@tidb_enforce_mpp=1")
		rs = tk.MustQuery(query).Rows()
		checkRes(rs, 2, "cop[tikv]")
		rs = tk.MustQuery("show warnings").Rows()
		checkRes(rs, 2, "MPP mode may be blocked because the query is not readonly and sql mode is strict.")

		// If sql mode is not strict, read should push down to tiflash
		tk.MustExec("set @@sql_mode = ''")
		rs = tk.MustQuery(query).Rows()
		checkRes(rs, 2, "mpp[tiflash]")
		tk.MustQuery("show warnings").Check(testkit.Rows())
	}

	// Insert into ... select
	check("explain insert into t2 select a+b from t")
	check("explain insert into t2 select t.a from t2 join t on t2.a = t.a")

	// Replace into ... select
	check("explain replace into t2 select a+b from t")

	// CTE
	check("explain update t set a=a+1 where b in (select a from t2 where t.a > t2.a)")
}

func TestPointGetWithSelectLock(t *testing.T) {
	store, dom := testkit.CreateMockStoreAndDomain(t)
	tk := testkit.NewTestKit(t, store)
	tk.MustExec("use test")
	tk.MustExec("create table t(a int, b int, primary key(a, b));")
	tk.MustExec("create table t1(c int unique, d int);")
	tbl, err := dom.InfoSchema().TableByName(context.Background(), ast.CIStr{O: "test", L: "test"}, ast.CIStr{O: "t", L: "t"})
	require.NoError(t, err)
	// Set the hacked TiFlash replica for explain tests.
	tbl.Meta().TiFlashReplica = &model.TiFlashReplicaInfo{Count: 1, Available: true}
	tbl1, err := dom.InfoSchema().TableByName(context.Background(), ast.CIStr{O: "test", L: "test"}, ast.CIStr{O: "t1", L: "t1"})
	require.NoError(t, err)
	// Set the hacked TiFlash replica for explain tests.
	tbl1.Meta().TiFlashReplica = &model.TiFlashReplicaInfo{Count: 1, Available: true}

	sqls := []string{
		"explain select a, b from t where (a = 1 and b = 2) or (a =2 and b = 1) for update;",
		"explain select a, b from t where a = 1 and b = 2 for update;",
		"explain select c, d from t1 where c = 1 for update;",
		"explain select c, d from t1 where c = 1 and d = 1 for update;",
		"explain select c, d from t1 where (c = 1 or c = 2 )and d = 1 for update;",
		"explain select c, d from t1 where c in (1,2,3,4) for update;",
	}
	tk.MustExec("set @@tidb_enable_tiflash_read_for_write_stmt = on;")
	tk.MustExec("set @@sql_mode='';")
	tk.MustExec("set @@tidb_isolation_read_engines='tidb,tiflash';")
	tk.MustExec("begin;")
	// assert point get / batch point get can't work with tiflash in interaction txn
	for _, sql := range sqls {
		err = tk.ExecToErr(sql)
		require.Error(t, err)
	}
	// assert point get / batch point get can work with tikv in interaction txn
	tk.MustExec("set @@tidb_isolation_read_engines='tidb,tikv,tiflash';")
	for _, sql := range sqls {
		tk.MustQuery(sql)
	}
	tk.MustExec("commit")
	// assert point get / batch point get can work with tiflash in auto commit
	tk.MustExec("set @@tidb_isolation_read_engines='tidb,tiflash';")
	for _, sql := range sqls {
		tk.MustQuery(sql)
	}
}

func TestPlanCacheForIndexRangeFallback(t *testing.T) {
	store := testkit.CreateMockStore(t)
	tk := testkit.NewTestKit(t, store)

	tk.MustExec(`set @@tidb_enable_prepared_plan_cache=1`)
	tk.MustExec("set @@tidb_enable_collect_execution_info=0") // In this way `explain for connection id` doesn't display execution info.
	tk.MustExec("use test")
	tk.MustExec("drop table if exists t")
	tk.MustExec("create table t (a varchar(10), b varchar(10), c varchar(10), index idx_a_b(a, b))")
	tk.MustExec("set @@tidb_opt_range_max_size=1330") // 1330 is the memory usage of ["aa","aa"], ["bb","bb"], ["cc","cc"], ["dd","dd"], ["ee","ee"].
	rows := tk.MustQuery("explain format='brief' select * from t where a in ('aa', 'bb', 'cc', 'dd', 'ee')").Rows()
	require.True(t, strings.Contains(rows[1][0].(string), "IndexRangeScan"))
	require.True(t, strings.Contains(rows[1][4].(string), "range:[\"aa\",\"aa\"], [\"bb\",\"bb\"], [\"cc\",\"cc\"], [\"dd\",\"dd\"], [\"ee\",\"ee\"]"))
	rows = tk.MustQuery("explain format='brief' select * from t where a in ('aaaaaaaaaa', 'bbbbbbbbbb', 'cccccccccc', 'dddddddddd', 'eeeeeeeeee')").Rows()
	// 1330 is not enough for ["aaaaaaaaaa","aaaaaaaaaa"], ["bbbbbbbbbb","bbbbbbbbbb"], ["cccccccccc","cccccccccc"], ["dddddddddd","dddddddddd"], ["eeeeeeeeee","eeeeeeeeee"].
	// So it falls back to table full scan.
	require.True(t, strings.Contains(rows[2][0].(string), "TableFullScan"))
	tk.MustQuery("show warnings").Check(testkit.Rows("Warning 1105 Memory capacity of 1330 bytes for 'tidb_opt_range_max_size' exceeded when building ranges. Less accurate ranges such as full range are chosen"))

	// Test rebuilding ranges for the cached plan doesn't have memory limit.
	tk.MustExec("prepare stmt1 from 'select * from t where a in (?, ?, ?, ?, ?)'")
	tk.MustExec("set @a='aa', @b='bb', @c='cc', @d='dd', @e='ee'")
	tk.MustExec("execute stmt1 using @a, @b, @c, @d, @e")
	tk.MustQuery("show warnings").Check(testkit.Rows()) // Range fallback doesn't happen and the plan can be put into cache.
	tk.MustExec("set @a='aaaaaaaaaa', @b='bbbbbbbbbb', @c='cccccccccc', @d='dddddddddd', @e='eeeeeeeeee'")
	tk.MustExec("execute stmt1 using @a, @b, @c, @d, @e")
	tk.MustQuery("select @@last_plan_from_cache").Check(testkit.Rows("1"))
	tk.MustExec("execute stmt1 using @a, @b, @c, @d, @e")
	tkProcess := tk.Session().ShowProcess()
	ps := []*util.ProcessInfo{tkProcess}
	tk.Session().SetSessionManager(&testkit.MockSessionManager{PS: ps})
	rows = tk.MustQuery(fmt.Sprintf("explain for connection %d", tkProcess.ID)).Rows()
	// We don't limit range mem usage when rebuilding ranges for the cached plan.
	// So ["aaaaaaaaaa","aaaaaaaaaa"], ["bbbbbbbbbb","bbbbbbbbbb"], ["cccccccccc","cccccccccc"], ["dddddddddd","dddddddddd"], ["eeeeeeeeee","eeeeeeeeee"] can still be built even if its mem usage exceeds 1330.
	require.True(t, strings.Contains(rows[1][0].(string), "IndexRangeScan"))
	require.True(t, strings.Contains(rows[1][4].(string), "range:[\"aaaaaaaaaa\",\"aaaaaaaaaa\"], [\"bbbbbbbbbb\",\"bbbbbbbbbb\"], [\"cccccccccc\",\"cccccccccc\"], [\"dddddddddd\",\"dddddddddd\"], [\"eeeeeeeeee\",\"eeeeeeeeee\"]"))

	// Test the plan with range fallback would not be put into cache.
	tk.MustExec("prepare stmt2 from 'select * from t where a in (?, ?, ?, ?, ?) and b in (?, ?, ?, ?, ?)'")
	tk.MustExec("set @a='aa', @b='bb', @c='cc', @d='dd', @e='ee', @f='ff', @g='gg', @h='hh', @i='ii', @j='jj'")
	tk.MustExec("execute stmt2 using @a, @b, @c, @d, @e, @f, @g, @h, @i, @j")
	tk.MustQuery("show warnings").Sort().Check(testkit.Rows("Warning 1105 Memory capacity of 1330 bytes for 'tidb_opt_range_max_size' exceeded when building ranges. Less accurate ranges such as full range are chosen",
		"Warning 1105 skip prepared plan-cache: in-list is too long"))
	tk.MustExec("execute stmt2 using @a, @b, @c, @d, @e, @f, @g, @h, @i, @j")
	tk.MustQuery("select @@last_plan_from_cache").Check(testkit.Rows("0"))
}

func TestCorColRangeWithRangeMaxSize(t *testing.T) {
	store := testkit.CreateMockStore(t)
	tk := testkit.NewTestKit(t, store)
	tk.MustExec("use test")
	tk.MustExec("drop table if exists t1, t2, t3")
	tk.MustExec("create table t1(a int)")
	tk.MustExec("create table t2 (a int, b int, c int, index idx_a_b(a, b))")
	tk.MustExec("create table t3(a int primary key)")
	tk.MustExec("insert into t1 values (2), (4), (6)")
	tk.MustExec("insert into t2 (a, b) values (1, 2), (3, 2), (5, 2)")
	tk.MustExec("insert into t3 values (2), (4)")
	tk.MustExec("insert into mysql.opt_rule_blacklist value(\"decorrelate\")")
	tk.MustExec("admin reload opt_rule_blacklist")
	defer func() {
		tk.MustExec("delete from mysql.opt_rule_blacklist where name = \"decorrelate\"")
		tk.MustExec("admin reload opt_rule_blacklist")
	}()

	// Correlated column in index range.
	tk.MustExec("set @@tidb_opt_range_max_size=1000")
	rows := tk.MustQuery("explain format='brief' select * from t1 where exists (select * from t2 where t2.a in (1, 3, 5) and b >= 2 and t2.b = t1.a)").Rows()
	// 1000 is not enough for [1 2,1 +inf], [3 2,3 +inf], [5 2,5 +inf]. So b >= 2 is not used to build ranges.
	require.True(t, strings.Contains(rows[4][0].(string), "Selection"))
	require.True(t, strings.Contains(rows[4][4].(string), "ge(test.t2.b, 2)"))
	// 1000 is not enough for [1 ?,1 ?], [3 ?,3 ?], [5 ?,5 ?] but we don't restrict range mem usage when appending col = cor_col
	// conditions to access conditions in SplitCorColAccessCondFromFilters.
	require.True(t, strings.Contains(rows[5][0].(string), "IndexRangeScan"))
	require.True(t, strings.Contains(rows[5][4].(string), "range: decided by [in(test.t2.a, 1, 3, 5) eq(test.t2.b, test.t1.a)]"))
	tk.MustQuery("show warnings").Check(testkit.Rows("Warning 1105 Memory capacity of 1000 bytes for 'tidb_opt_range_max_size' exceeded when building ranges. Less accurate ranges such as full range are chosen"))
	// We need to rebuild index ranges each time the value of correlated column test.t1.a changes. We don't restrict range
	// mem usage when rebuilding index ranges, otherwise range fallback would happen when rebuilding index ranges, causing
	// to wrong query results.
	tk.MustQuery("select * from t1 where exists (select * from t2 where t2.a in (1, 3, 5) and b >= 2 and t2.b = t1.a)").Check(testkit.Rows("2"))

	// Correlated column in table range.
	tk.MustExec("set @@tidb_opt_range_max_size=1")
	rows = tk.MustQuery("explain format='brief' select * from t1 where exists (select * from t3 where t3.a = t1.a)").Rows()
	// 1 is not enough for [?,?] but we don't restrict range mem usage when adding col = cor_col to access conditions.
	require.True(t, strings.Contains(rows[4][0].(string), "TableRangeScan"))
	require.True(t, strings.Contains(rows[4][4].(string), "range: decided by [eq(test.t3.a, test.t1.a)]"))
	tk.MustQuery("show warnings").Check(testkit.Rows())
	// We need to rebuild table ranges each time the value of correlated column test.t1.a changes. We don't restrict range
	// mem usage when rebuilding table ranges, otherwise range fallback would happen when rebuilding table ranges, causing
	// to wrong query results.
	tk.MustQuery("select * from t1 where exists (select * from t3 where t3.a = t1.a)").Check(testkit.Rows("2", "4"))
}

// TestExplainAnalyzeDMLCommit covers the issue #37373.
func TestExplainAnalyzeDMLCommit(t *testing.T) {
	store := testkit.CreateMockStore(t)
	tk := testkit.NewTestKit(t, store)
	tk.MustExec("use test")
	tk.MustExec("drop table if exists t")
	tk.MustExec("create table t (c1 int key, c2 int);")
	tk.MustExec("insert into t values (1, 1)")

	err := failpoint.Enable("github.com/pingcap/tidb/pkg/session/mockSleepBeforeTxnCommit", "return(500)")
	require.NoError(t, err)
	defer func() {
		_ = failpoint.Disable("github.com/pingcap/tidb/pkg/session/mockSleepBeforeTxnCommit")
	}()
	// The commit is paused by the failpoint, after the fix the explain statement
	// execution should proceed after the commit finishes.
	_, err = tk.Exec("explain analyze delete from t;")
	require.NoError(t, err)
	tk.MustQuery("select * from t").Check(testkit.Rows())
}

func TestPlanCacheForIndexJoinRangeFallback(t *testing.T) {
	store := testkit.CreateMockStore(t)
	tk := testkit.NewTestKit(t, store)
	tk.MustExec(`set @@tidb_enable_prepared_plan_cache=1`)
	tk.MustExec("set @@tidb_enable_collect_execution_info=0")
	tk.MustExec("use test")
	tk.MustExec("drop table if exists t1, t2")
	tk.MustExec("create table t1(a int, b varchar(10), c varchar(10), index idx_a_b(a, b))")
	tk.MustExec("create table t2(d int)")
	tk.MustExec("set @@tidb_opt_range_max_size=1260")
	// 1260 is enough for [? a,? a], [? b,? b], [? c,? c] but is not enough for [? aaaaaa,? aaaaaa], [? bbbbbb,? bbbbbb], [? cccccc,? cccccc].
	rows := tk.MustQuery("explain format='brief' select /*+ inl_join(t1) */ * from  t1 join t2 on t1.a = t2.d where t1.b in ('a', 'b', 'c')").Rows()
	require.True(t, strings.Contains(rows[6][4].(string), "range: decided by [eq(test.t1.a, test.t2.d) in(test.t1.b, a, b, c)]"))
	tk.MustQuery("show warnings").Check(testkit.Rows())
	rows = tk.MustQuery("explain format='brief' select /*+ inl_join(t1) */ * from  t1 join t2 on t1.a = t2.d where t1.b in ('aaaaaa', 'bbbbbb', 'cccccc');").Rows()
	require.Contains(t, rows[6][4].(string), "range: decided by [eq(test.t1.a, test.t2.d)]")
	tk.MustQuery("show warnings").Check(testkit.Rows("Warning 1105 Memory capacity of 1260 bytes for 'tidb_opt_range_max_size' exceeded when building ranges. Less accurate ranges such as full range are chosen"))

	tk.MustExec("prepare stmt1 from 'select /*+ inl_join(t1) */ * from  t1 join t2 on t1.a = t2.d where t1.b in (?, ?, ?)'")
	tk.MustExec("set @a='a', @b='b', @c='c'")
	tk.MustExec("execute stmt1 using @a, @b, @c")
	tk.MustQuery("show warnings").Check(testkit.Rows())
	tk.MustExec("set @a='aaaaaa', @b='bbbbbb', @c='cccccc'")
	tk.MustExec("execute stmt1 using @a, @b, @c")
	tk.MustQuery("select @@last_plan_from_cache").Check(testkit.Rows("1"))
	tk.MustExec("execute stmt1 using @a, @b, @c")
	tkProcess := tk.Session().ShowProcess()
	ps := []*util.ProcessInfo{tkProcess}
	tk.Session().SetSessionManager(&testkit.MockSessionManager{PS: ps})
	rows = tk.MustQuery(fmt.Sprintf("explain for connection %d", tkProcess.ID)).Rows()
	// We don't limit range mem usage when rebuilding index join ranges for the cached plan. So [? aaaaaa,? aaaaaa], [? bbbbbb,? bbbbbb], [? cccccc,? cccccc] can be built.
	require.Contains(t, rows[6][4].(string), "range: decided by [eq(test.t1.a, test.t2.d) in(test.t1.b, aaaaaa, bbbbbb, cccccc)]")

	// Test the plan with range fallback would not be put into cache.
	tk.MustExec("prepare stmt2 from 'select /*+ inl_join(t1) */ * from  t1 join t2 on t1.a = t2.d where t1.b in (?, ?, ?, ?, ?)'")
	tk.MustExec("set @a='a', @b='b', @c='c', @d='d', @e='e'")
	tk.MustExec("execute stmt2 using @a, @b, @c, @d, @e")
	tk.MustQuery("show warnings").Sort().Check(testkit.Rows("Warning 1105 Memory capacity of 1260 bytes for 'tidb_opt_range_max_size' exceeded when building ranges. Less accurate ranges such as full range are chosen",
		"Warning 1105 skip prepared plan-cache: in-list is too long"))
	tk.MustExec("execute stmt2 using @a, @b, @c, @d, @e")
	tk.MustQuery("select @@last_plan_from_cache").Check(testkit.Rows("0"))
}

func TestIsIPv4ToTiFlash(t *testing.T) {
	store, dom := testkit.CreateMockStoreAndDomain(t)
	tk := testkit.NewTestKit(t, store)
	tk.MustExec("use test")
	tk.MustExec("drop table if exists t")
	tk.MustExec("create table t(v4 varchar(100), v6 varchar(100))")
	tk.MustExec("insert into t values('123.123.123.123', 'F746:C349:48E3:22F2:81E0:0EA8:E7B6:8286')")
	tk.MustExec("insert into t values('0.0.0.0', '0000:0000:0000:0000:0000:0000:0000:0000')")
	tk.MustExec("insert into t values('127.0.0.1', '2001:0:2851:b9f0:6d:2326:9036:f37a')")

	tk.MustExec("set @@tidb_allow_mpp=1; set @@tidb_enforce_mpp=1")
	tk.MustExec("set @@tidb_isolation_read_engines = 'tiflash'")

	// Create virtual tiflash replica info.
	is := dom.InfoSchema()
	tbl, err := is.TableByName(context.Background(), ast.NewCIStr("test"), ast.NewCIStr("t"))
	require.NoError(t, err)
	tbl.Meta().TiFlashReplica = &model.TiFlashReplicaInfo{
		Count:     1,
		Available: true,
	}

	rows := [][]any{
		{"TableReader_10", "root", "MppVersion: 3, data:ExchangeSender_9"},
		{"└─ExchangeSender_9", "mpp[tiflash]", "ExchangeType: PassThrough"},
		{"  └─Projection_4", "mpp[tiflash]", "is_ipv4(test.t.v4)->Column#4"},
		{"    └─TableFullScan_8", "mpp[tiflash]", "keep order:false, stats:pseudo"},
	}
	tk.MustQuery("explain select is_ipv4(v4) from t;").CheckAt([]int{0, 2, 4}, rows)
}

func TestIsIPv6ToTiFlash(t *testing.T) {
	store, dom := testkit.CreateMockStoreAndDomain(t)
	tk := testkit.NewTestKit(t, store)
	tk.MustExec("use test")
	tk.MustExec("drop table if exists t")
	tk.MustExec("create table t(v4 varchar(100), v6 varchar(100))")
	tk.MustExec("insert into t values('123.123.123.123', 'F746:C349:48E3:22F2:81E0:0EA8:E7B6:8286')")
	tk.MustExec("insert into t values('0.0.0.0', '0000:0000:0000:0000:0000:0000:0000:0000')")
	tk.MustExec("insert into t values('127.0.0.1', '2001:0:2851:b9f0:6d:2326:9036:f37a')")

	tk.MustExec("set @@tidb_allow_mpp=1; set @@tidb_enforce_mpp=1")
	tk.MustExec("set @@tidb_isolation_read_engines = 'tiflash'")

	// Create virtual tiflash replica info.
	is := dom.InfoSchema()
	tbl, err := is.TableByName(context.Background(), ast.NewCIStr("test"), ast.NewCIStr("t"))
	require.NoError(t, err)
	tbl.Meta().TiFlashReplica = &model.TiFlashReplicaInfo{
		Count:     1,
		Available: true,
	}

	rows := [][]any{
		{"TableReader_10", "root", "MppVersion: 3, data:ExchangeSender_9"},
		{"└─ExchangeSender_9", "mpp[tiflash]", "ExchangeType: PassThrough"},
		{"  └─Projection_4", "mpp[tiflash]", "is_ipv6(test.t.v6)->Column#4"},
		{"    └─TableFullScan_8", "mpp[tiflash]", "keep order:false, stats:pseudo"},
	}
	tk.MustQuery("explain select is_ipv6(v6) from t;").CheckAt([]int{0, 2, 4}, rows)
}

// https://github.com/pingcap/tidb/issues/41355
// The "virtual generated column" push down is not supported now.
// This test covers: TopN, Projection, Selection.
func TestVirtualExprPushDown(t *testing.T) {
	store, dom := testkit.CreateMockStoreAndDomain(t)
	tk := testkit.NewTestKit(t, store)
	tk.MustExec("use test;")
	tk.MustExec("drop table if exists t;")
	tk.MustExec("CREATE TABLE t (c1 int DEFAULT 0, c2 int GENERATED ALWAYS AS (abs(c1)) VIRTUAL);")
	tk.MustExec("insert into t(c1) values(1), (-1), (2), (-2), (99), (-99);")
	tk.MustExec("set @@tidb_isolation_read_engines = 'tikv'")
	tk.MustExec("set @@session.tidb_allow_tiflash_cop=ON")

	// TopN to tikv.
	rows := [][]any{
		{"TopN_7", "root", "test.t.c2, offset:0, count:2"},
		{"└─TableReader_13", "root", "data:TableFullScan_12"},
		{"  └─TableFullScan_12", "cop[tikv]", "keep order:false, stats:pseudo"},
	}
	tk.MustQuery("explain select * from t order by c2 limit 2;").CheckAt([]int{0, 2, 4}, rows)

	// Projection to tikv.
	rows = [][]any{
		{"Projection_3", "root", "plus(test.t.c1, test.t.c2)->Column#4"},
		{"└─TableReader_5", "root", "data:TableFullScan_4"},
		{"  └─TableFullScan_4", "cop[tikv]", "keep order:false, stats:pseudo"},
	}
	tk.MustExec("set session tidb_opt_projection_push_down='ON';")
	tk.MustQuery("explain select c1 + c2 from t;").CheckAt([]int{0, 2, 4}, rows)
	tk.MustExec("set session tidb_opt_projection_push_down='OFF';")

	// Selection to tikv.
	rows = [][]any{
		{"Selection_7", "root", "gt(test.t.c2, 1)"},
		{"└─TableReader_6", "root", "data:TableFullScan_5"},
		{"  └─TableFullScan_5", "cop[tikv]", "keep order:false, stats:pseudo"},
	}
	tk.MustQuery("explain select * from t where c2 > 1;").CheckAt([]int{0, 2, 4}, rows)

	tk.MustExec("set @@tidb_allow_mpp=1; set @@tidb_enforce_mpp=1")
	tk.MustExec("set @@tidb_isolation_read_engines = 'tiflash'")
	is := dom.InfoSchema()
	tbl, err := is.TableByName(context.Background(), ast.NewCIStr("test"), ast.NewCIStr("t"))
	require.NoError(t, err)
	tbl.Meta().TiFlashReplica = &model.TiFlashReplicaInfo{
		Count:     1,
		Available: true,
	}

	// TopN to tiflash.
	rows = [][]any{
		{"TopN_7", "root", "test.t.c2, offset:0, count:2"},
		{"└─TableReader_15", "root", "data:TableFullScan_14"},
		{"  └─TableFullScan_14", "cop[tiflash]", "keep order:false, stats:pseudo"},
	}
	tk.MustQuery("explain select * from t order by c2 limit 2;").CheckAt([]int{0, 2, 4}, rows)

	// Projection to tiflash.
	rows = [][]any{
		{"Projection_3", "root", "plus(test.t.c1, test.t.c2)->Column#4"},
		{"└─TableReader_6", "root", "data:TableFullScan_5"},
		{"  └─TableFullScan_5", "cop[tiflash]", "keep order:false, stats:pseudo"},
	}
	tk.MustExec("set session tidb_opt_projection_push_down='ON';")
	tk.MustQuery("explain select c1 + c2 from t;").CheckAt([]int{0, 2, 4}, rows)
	tk.MustExec("set session tidb_opt_projection_push_down='OFF';")

	// Selection to tiflash.
	rows = [][]any{
		{"Selection_8", "root", "gt(test.t.c2, 1)"},
		{"└─TableReader_7", "root", "data:TableFullScan_6"},
		{"  └─TableFullScan_6", "cop[tiflash]", "keep order:false, stats:pseudo"},
	}
	tk.MustQuery("explain select * from t where c2 > 1;").CheckAt([]int{0, 2, 4}, rows)
}

func TestWindowRangeFramePushDownTiflash(t *testing.T) {
	store, dom := testkit.CreateMockStoreAndDomain(t)
	tk := testkit.NewTestKit(t, store)

	tk.MustExec("use test")
	tk.MustExec("drop table if exists test.first_range;")
	tk.MustExec("create table test.first_range(p int not null, o int not null, v int not null, o_datetime datetime not null, o_time time not null);")
	tk.MustExec("insert into test.first_range (p, o, v, o_datetime, o_time) values (0, 0, 0, '2023-9-20 11:17:10', '11:17:10');")

	tk.MustExec("drop table if exists test.first_range_d64;")
	tk.MustExec("create table test.first_range_d64(p int not null, o decimal(17,1) not null, v int not null);")
	tk.MustExec("insert into test.first_range_d64 (p, o, v) values (0, 0.1, 0), (1, 1.0, 1), (1, 2.1, 2), (1, 4.1, 4), (1, 8.1, 8), (2, 0.0, 0), (2, 3.1, 3), (2, 10.0, 10), (2, 13.1, 13), (2, 15.1, 15), (3, 1.1, 1), (3, 2.9, 3), (3, 5.1, 5), (3, 9.1, 9), (3, 15.0, 15), (3, 20.1, 20), (3, 31.1, 31);")

	tk.MustExec("set @@tidb_allow_mpp=1; set @@tidb_enforce_mpp=1")
	tk.MustExec("set @@tidb_isolation_read_engines = 'tiflash'")

	// Create virtual tiflash replica info.
	testkit.SetTiFlashReplica(t, dom, "test", "first_range")
	testkit.SetTiFlashReplica(t, dom, "test", "first_range_d64")

	tk.MustExec(`set @@tidb_max_tiflash_threads=20`)

	tk.MustQuery("explain select *, first_value(v) over (partition by p order by o range between 3 preceding and 0 following) as a from test.first_range;").Check(testkit.Rows(
		"TableReader_23 10000.00 root  MppVersion: 3, data:ExchangeSender_22",
		"└─ExchangeSender_22 10000.00 mpp[tiflash]  ExchangeType: PassThrough",
		"  └─Window_21 10000.00 mpp[tiflash]  first_value(test.first_range.v)->Column#8 over(partition by test.first_range.p order by test.first_range.o range between 3 preceding and 0 following), stream_count: 20",
		"    └─Sort_13 10000.00 mpp[tiflash]  test.first_range.p, test.first_range.o, stream_count: 20",
		"      └─ExchangeReceiver_12 10000.00 mpp[tiflash]  stream_count: 20",
		"        └─ExchangeSender_11 10000.00 mpp[tiflash]  ExchangeType: HashPartition, Compression: FAST, Hash Cols: [name: test.first_range.p, collate: binary], stream_count: 20",
		"          └─TableFullScan_10 10000.00 mpp[tiflash] table:first_range keep order:false, stats:pseudo"))

	tk.MustQuery("explain select *, first_value(v) over (partition by p order by o range between 3 preceding and 2.9E0 following) as a from test.first_range;").Check(testkit.Rows(
		"TableReader_23 10000.00 root  MppVersion: 3, data:ExchangeSender_22",
		"└─ExchangeSender_22 10000.00 mpp[tiflash]  ExchangeType: PassThrough",
		"  └─Window_21 10000.00 mpp[tiflash]  first_value(test.first_range.v)->Column#8 over(partition by test.first_range.p order by test.first_range.o range between 3 preceding and 2.9 following), stream_count: 20",
		"    └─Sort_13 10000.00 mpp[tiflash]  test.first_range.p, test.first_range.o, stream_count: 20",
		"      └─ExchangeReceiver_12 10000.00 mpp[tiflash]  stream_count: 20",
		"        └─ExchangeSender_11 10000.00 mpp[tiflash]  ExchangeType: HashPartition, Compression: FAST, Hash Cols: [name: test.first_range.p, collate: binary], stream_count: 20",
		"          └─TableFullScan_10 10000.00 mpp[tiflash] table:first_range keep order:false, stats:pseudo"))

	tk.MustQuery("explain select *, first_value(v) over (partition by p order by o range between 2.3 preceding and 0 following) as a from test.first_range_d64;").Check(testkit.Rows(
		"TableReader_23 10000.00 root  MppVersion: 3, data:ExchangeSender_22",
		"└─ExchangeSender_22 10000.00 mpp[tiflash]  ExchangeType: PassThrough",
		"  └─Window_21 10000.00 mpp[tiflash]  first_value(test.first_range_d64.v)->Column#6 over(partition by test.first_range_d64.p order by test.first_range_d64.o range between 2.3 preceding and 0 following), stream_count: 20",
		"    └─Sort_13 10000.00 mpp[tiflash]  test.first_range_d64.p, test.first_range_d64.o, stream_count: 20",
		"      └─ExchangeReceiver_12 10000.00 mpp[tiflash]  stream_count: 20",
		"        └─ExchangeSender_11 10000.00 mpp[tiflash]  ExchangeType: HashPartition, Compression: FAST, Hash Cols: [name: test.first_range_d64.p, collate: binary], stream_count: 20",
		"          └─TableFullScan_10 10000.00 mpp[tiflash] table:first_range_d64 keep order:false, stats:pseudo"))

	tk.MustQuery("explain select *, first_value(v) over (partition by p order by o_datetime range between interval 1 day preceding and interval 1 day following) as a from test.first_range;").Check(testkit.Rows(
		"TableReader_23 10000.00 root  MppVersion: 3, data:ExchangeSender_22",
		"└─ExchangeSender_22 10000.00 mpp[tiflash]  ExchangeType: PassThrough",
		"  └─Window_21 10000.00 mpp[tiflash]  first_value(test.first_range.v)->Column#8 over(partition by test.first_range.p order by test.first_range.o_datetime range between interval 1 \"DAY\" preceding and interval 1 \"DAY\" following), stream_count: 20",
		"    └─Sort_13 10000.00 mpp[tiflash]  test.first_range.p, test.first_range.o_datetime, stream_count: 20",
		"      └─ExchangeReceiver_12 10000.00 mpp[tiflash]  stream_count: 20",
		"        └─ExchangeSender_11 10000.00 mpp[tiflash]  ExchangeType: HashPartition, Compression: FAST, Hash Cols: [name: test.first_range.p, collate: binary], stream_count: 20",
		"          └─TableFullScan_10 10000.00 mpp[tiflash] table:first_range keep order:false, stats:pseudo"))

	tk.MustQuery("explain select *, first_value(v) over (partition by p order by o_time range between interval 1 day preceding and interval 1 day following) as a from test.first_range;").Check(testkit.Rows(
		"Shuffle_13 10000.00 root  execution info: concurrency:5, data sources:[TableReader_11]",
		"└─Window_8 10000.00 root  first_value(test.first_range.v)->Column#8 over(partition by test.first_range.p order by test.first_range.o_time range between interval 1 \"DAY\" preceding and interval 1 \"DAY\" following)",
		"  └─Sort_12 10000.00 root  test.first_range.p, test.first_range.o_time",
		"    └─ShuffleReceiver_14 10000.00 root  ",
		"      └─TableReader_11 10000.00 root  MppVersion: 3, data:ExchangeSender_10",
		"        └─ExchangeSender_10 10000.00 mpp[tiflash]  ExchangeType: PassThrough",
		"          └─TableFullScan_9 10000.00 mpp[tiflash] table:first_range keep order:false, stats:pseudo"))
}

func TestIssue46556(t *testing.T) {
	store := testkit.CreateMockStore(t)
	tk := testkit.NewTestKit(t, store)
	tk.MustExec(`use test`)
	tk.MustExec(`CREATE TABLE t0(c0 BLOB);`)
	tk.MustExec(`CREATE definer='root'@'localhost' VIEW v0(c0) AS SELECT NULL FROM t0 GROUP BY NULL;`)
	tk.MustExec(`SELECT t0.c0 FROM t0 NATURAL JOIN v0 WHERE v0.c0 LIKE v0.c0;`) // no error
	tk.MustQuery(`explain format='brief' SELECT t0.c0 FROM t0 NATURAL JOIN v0 WHERE v0.c0 LIKE v0.c0`).Check(
		testkit.Rows(`HashJoin 0.00 root  inner join, equal:[eq(Column#5, test.t0.c0)]`,
			`├─Projection(Build) 0.00 root  <nil>->Column#5`,
			`│ └─TableDual 0.00 root  rows:0`,
			`└─TableReader(Probe) 7992.00 root  data:Selection`,
			`  └─Selection 7992.00 cop[tikv]  like(test.t0.c0, test.t0.c0, 92), not(isnull(test.t0.c0))`,
			`    └─TableFullScan 10000.00 cop[tikv] table:t0 keep order:false, stats:pseudo`))
}

// https://github.com/pingcap/tidb/issues/41458
func TestIssue41458(t *testing.T) {
	store := testkit.CreateMockStore(t)
	tk := testkit.NewTestKit(t, store)
	require.NoError(t, tk.Session().Auth(&auth.UserIdentity{Username: "root", Hostname: "%"}, nil, nil, nil))
	tk.MustExec("use test")
	tk.MustExec(`create table t (a int, b int, c int, index ia(a));`)
	tk.MustExec("select  * from t t1 join t t2 on t1.b = t2.b join t t3 on t2.b=t3.b join t t4 on t3.b=t4.b where t3.a=1 and t2.a=2;")
	rawRows := tk.MustQuery("select plan from information_schema.statements_summary where SCHEMA_NAME = 'test' and STMT_TYPE = 'Select';").Sort().Rows()
	plan := rawRows[0][0].(string)
	rows := strings.Split(plan, "\n")
	rows = rows[1:]
	expectedRes := []string{
		"Projection",
		"└─HashJoin",
		"  ├─HashJoin",
		"  │ ├─HashJoin",
		"  │ │ ├─IndexLookUp",
		"  │ │ │ ├─IndexRangeScan",
		"  │ │ │ └─Selection",
		"  │ │ │   └─TableRowIDScan",
		"  │ │ └─IndexLookUp",
		"  │ │   ├─IndexRangeScan",
		"  │ │   └─Selection",
		"  │ │     └─TableRowIDScan",
		"  │ └─TableReader",
		"  │   └─Selection",
		"  │     └─TableFullScan",
		"  └─TableReader",
		"    └─Selection",
		"      └─TableFullScan",
	}
	for i, row := range rows {
		fields := strings.Split(row, "\t")
		fields = strings.Split(fields[1], "_")
		op := fields[0]
		require.Equalf(t, expectedRes[i], op, fmt.Sprintf("Mismatch at index %d.", i))
	}
}

func TestIssue48257(t *testing.T) {
	store, dom := testkit.CreateMockStoreAndDomain(t)
	tk := testkit.NewTestKit(t, store)
	h := dom.StatsHandle()
	oriLease := h.Lease()
	h.SetLease(1)
	defer func() {
		h.SetLease(oriLease)
	}()
	tk.MustExec("use test")

	// 1. test sync load
	tk.MustExec("create table t(a int)")
	testutil.HandleNextDDLEventWithTxn(h)
	tk.MustExec("insert into t value(1)")
	require.NoError(t, h.DumpStatsDeltaToKV(true))
	require.NoError(t, h.Update(context.Background(), dom.InfoSchema()))
	tk.MustExec("analyze table t all columns")
	tk.MustQuery("explain format = brief select * from t").Check(testkit.Rows(
		"TableReader 1.00 root  data:TableFullScan",
		"└─TableFullScan 1.00 cop[tikv] table:t keep order:false",
	))
	tk.MustExec("insert into t value(1)")
	require.NoError(t, h.DumpStatsDeltaToKV(true))
	require.NoError(t, h.Update(context.Background(), dom.InfoSchema()))
	tk.MustQuery("explain format = brief select * from t").Check(testkit.Rows(
		"TableReader 2.00 root  data:TableFullScan",
		"└─TableFullScan 2.00 cop[tikv] table:t keep order:false",
	))
	tk.MustExec("set tidb_opt_objective='determinate'")
	tk.MustQuery("explain format = brief select * from t").Check(testkit.Rows(
		"TableReader 1.00 root  data:TableFullScan",
		"└─TableFullScan 1.00 cop[tikv] table:t keep order:false",
	))
	tk.MustExec("set tidb_opt_objective='moderate'")

	// 2. test async load
	tk.MustExec("set tidb_stats_load_sync_wait = 0")
	tk.MustExec("create table t1(a int)")
	testutil.HandleNextDDLEventWithTxn(h)
	tk.MustExec("insert into t1 value(1)")
	require.NoError(t, h.DumpStatsDeltaToKV(true))
	require.NoError(t, h.Update(context.Background(), dom.InfoSchema()))
	tk.MustExec("analyze table t1 all columns")
	tk.MustQuery("explain format = brief select * from t1").Check(testkit.Rows(
		"TableReader 1.00 root  data:TableFullScan",
		"└─TableFullScan 1.00 cop[tikv] table:t1 keep order:false, stats:pseudo",
	))
	tk.MustExec("insert into t1 value(1)")
	require.NoError(t, h.DumpStatsDeltaToKV(true))
	require.NoError(t, h.Update(context.Background(), dom.InfoSchema()))
	tk.MustQuery("explain format = brief select * from t1").Check(testkit.Rows(
		"TableReader 2.00 root  data:TableFullScan",
		"└─TableFullScan 2.00 cop[tikv] table:t1 keep order:false, stats:pseudo",
	))
	tk.MustExec("set tidb_opt_objective='determinate'")
	tk.MustQuery("explain format = brief select * from t1").Check(testkit.Rows(
		"TableReader 10000.00 root  data:TableFullScan",
		"└─TableFullScan 10000.00 cop[tikv] table:t1 keep order:false, stats:pseudo",
	))
	require.NoError(t, h.LoadNeededHistograms(dom.InfoSchema()))
	tk.MustQuery("explain format = brief select * from t1").Check(testkit.Rows(
		"TableReader 1.00 root  data:TableFullScan",
		"└─TableFullScan 1.00 cop[tikv] table:t1 keep order:false",
	))
}

func TestIssue54213(t *testing.T) {
	store := testkit.CreateMockStore(t)
	tk := testkit.NewTestKit(t, store)

	tk.MustExec(`use test`)
	tk.MustExec(`CREATE TABLE tb (
  object_id bigint(20),
  a bigint(20) ,
  b bigint(20) ,
  c bigint(20) ,
  PRIMARY KEY (object_id),
  KEY ab (a,b))`)
	tk.MustQuery(`explain select count(1) from (select /*+ force_index(tb, ab) */ 1 from tb where a=1 and b=1 limit 100) a`).Check(
		testkit.Rows("StreamAgg_11 1.00 root  funcs:count(1)->Column#6",
			"└─Limit_12 0.10 root  offset:0, count:100",
			"  └─IndexReader_16 0.10 root  index:Limit_15",
			"    └─Limit_15 0.10 cop[tikv]  offset:0, count:100",
			"      └─IndexRangeScan_14 0.10 cop[tikv] table:tb, index:ab(a, b) range:[1 1,1 1], keep order:false, stats:pseudo"))
}

func TestIssue54870(t *testing.T) {
	store := testkit.CreateMockStore(t)
	tk := testkit.NewTestKit(t, store)

	tk.MustExec("use test")
	tk.MustExec(`create table t (id int,
deleted_at datetime(3) NOT NULL DEFAULT '1970-01-01 01:00:01.000',
is_deleted tinyint(1) GENERATED ALWAYS AS ((deleted_at > _utf8mb4'1970-01-01 01:00:01.000')) VIRTUAL NOT NULL,
key k(id, is_deleted))`)
	tk.MustExec(`begin`)
	tk.MustExec(`insert into t (id, deleted_at) values (1, now())`)
	tk.MustHavePlan(`select 1 from t where id=1 and is_deleted=true`, "IndexRangeScan")
}

func TestIssue52472(t *testing.T) {
	store := testkit.CreateMockStore(t)
	tk := testkit.NewTestKit(t, store)

	tk.MustExec("use test")
	tk.MustExec("CREATE TABLE t1 ( c1 int);")
	tk.MustExec("CREATE TABLE t2 ( c1 int unsigned);")
	tk.MustExec("CREATE TABLE t3 ( c1 bigint unsigned);")
	tk.MustExec("INSERT INTO t1 (c1) VALUES (8);")
	tk.MustExec("INSERT INTO t2 (c1) VALUES (2454396638);")

	// union int and unsigned int will be promoted to long long
	rs, err := tk.Exec("SELECT c1 FROM t1 UNION ALL SELECT c1 FROM t2")
	require.NoError(t, err)
	require.Len(t, rs.Fields(), 1)
	require.Equal(t, mysql.TypeLonglong, rs.Fields()[0].Column.FieldType.GetType())
	require.NoError(t, rs.Close())

	// union int (even literal) and unsigned bigint will be promoted to decimal
	rs, err = tk.Exec("SELECT 0 UNION ALL SELECT c1 FROM t3")
	require.NoError(t, err)
	require.Len(t, rs.Fields(), 1)
	require.Equal(t, mysql.TypeNewDecimal, rs.Fields()[0].Column.FieldType.GetType())
	require.NoError(t, rs.Close())
}

func TestTiFlashHashAggPreAggMode(t *testing.T) {
	store := testkit.CreateMockStore(t)
	tk := testkit.NewTestKit(t, store)

	tk.MustExec("set @@tiflash_hashagg_preaggregation_mode = default;")
	tk.MustQuery("select @@tiflash_hashagg_preaggregation_mode;").Check(testkit.Rows("force_preagg"))

	tk.MustExec("set @@tiflash_hashagg_preaggregation_mode = 'auto';")
	tk.MustQuery("select @@tiflash_hashagg_preaggregation_mode;").Check(testkit.Rows("auto"))
	tk.MustExec("set @@tiflash_hashagg_preaggregation_mode = 'force_streaming';")
	tk.MustQuery("select @@tiflash_hashagg_preaggregation_mode;").Check(testkit.Rows("force_streaming"))
	tk.MustExec("set @@tiflash_hashagg_preaggregation_mode = 'force_preagg';")
	tk.MustQuery("select @@tiflash_hashagg_preaggregation_mode;").Check(testkit.Rows("force_preagg"))

	tk.MustExec("set global tiflash_hashagg_preaggregation_mode = 'auto';")
	tk.MustQuery("select @@global.tiflash_hashagg_preaggregation_mode;").Check(testkit.Rows("auto"))
	tk.MustExec("set global tiflash_hashagg_preaggregation_mode = 'force_streaming';")
	tk.MustQuery("select @@global.tiflash_hashagg_preaggregation_mode;").Check(testkit.Rows("force_streaming"))
	tk.MustExec("set global tiflash_hashagg_preaggregation_mode = 'force_preagg';")
	tk.MustQuery("select @@global.tiflash_hashagg_preaggregation_mode;").Check(testkit.Rows("force_preagg"))

	err := tk.ExecToErr("set @@tiflash_hashagg_preaggregation_mode = 'test';")
	require.ErrorContains(t, err, "incorrect value: `test`. tiflash_hashagg_preaggregation_mode options: force_preagg, auto, force_streaming")
}

func TestNestedVirtualGeneratedColumnUpdate(t *testing.T) {
	store := testkit.CreateMockStore(t)
	tk := testkit.NewTestKit(t, store)
	tk.MustExec("use test")

	tk.MustExec("CREATE TABLE test1 (\ncol1 bigint(20) NOT NULL ,\ncol2 varchar(36) NOT NULL ,\ncol3 int(11) DEFAULT NULL ,\ncol4 varchar(36) NOT NULL ,\ncol5 varchar(255) DEFAULT NULL ,\nmodify_time bigint(20) DEFAULT NULL,\ncreate_time bigint(20) DEFAULT NULL,\ncol6 json DEFAULT NULL ,\n" +
		"col7 json DEFAULT NULL ," +
		"col8 json GENERATED ALWAYS AS (json_merge_patch(ifnull(col6, _utf8mb4\"{}\"), ifnull(col7, _utf8mb4\"{}\"))) STORED," +
		"col9 varchar(36) GENERATED ALWAYS AS (left(json_unquote(json_extract(col8, _utf8mb4\"$.col9[0]\")), 36)) VIRTUAL," +
		"col10 varchar(30) GENERATED ALWAYS AS (left(json_unquote(json_extract(col8, _utf8mb4\"$.col10\")), 30)) VIRTUAL," +
		"KEY dev_idx1 (col10)) " +
		"ENGINE=InnoDB DEFAULT CHARSET=utf8 COLLATE=utf8_bin;")
	tk.MustExec("INSERT INTO test1 VALUES (-100000000, \"123459789332\", 1, \"123459789332\", \"BBBBB\", 1675871896, 1675871896, '{\"col10\": \"CCCCC\",\"col9\": [\"ABCDEFG\"]}', NULL, DEFAULT, DEFAULT, DEFAULT);\n")
	tk.MustExec("UPDATE test1 SET col7 = '{\"col10\":\"DDDDD\",\"col9\":[\"abcdefg\"]}';\n")
	tk.MustExec("DELETE FROM test1 WHERE col1 < 0;\n")
}

func TestIssue58829(t *testing.T) {
	store := testkit.CreateMockStore(t)
	tk := testkit.NewTestKit(t, store)
	tk.MustExec("use test")

	tk.MustExec(`create table t1 (id varchar(64) not null,  key(id))`)
	tk.MustExec(`create table t2 (id bigint(20), k int)`)

	// the semi_join_rewrite hint can convert the semi-join to inner-join and finally allow the optimizer to choose the IndexJoin
	tk.MustHavePlan(`delete from t1 where t1.id in (select /*+ semi_join_rewrite() */ cast(id as char) from t2 where k=1)`, "IndexHashJoin")
}

<<<<<<< HEAD
func TestPushTopNDownIndexLookUpReaderWithClusteredIndex(t *testing.T) {
	store := testkit.CreateMockStore(t)
	tk := testkit.NewTestKit(t, store)
	tk.MustExec("use test")

	// Test with non-clustered integer primary key table
	tk.MustExec("drop table if exists tbl_non_cluster")
	tk.MustExec("set @@tidb_enable_clustered_index=OFF")
	tk.MustExec("create table tbl_non_cluster(id int primary key, a int, b int, c int, key idx_b_c(b,c))")
	tk.MustExec("insert into tbl_non_cluster values(1,1,1,1),(2,2,2,2),(3,3,3,3),(4,4,4,4),(5,5,5,5)")

	tk.MustQuery("select * from tbl_non_cluster use index(idx_b_c) where b > 1 order by c desc limit 2,1").Check(testkit.Rows("3 3 3 3"))
	tk.MustQuery("select * from tbl_non_cluster use index(idx_b_c) where c > 1 order by b*10 desc limit 2,1").Check(testkit.Rows("3 3 3 3"))
	tk.MustQuery("select * from tbl_non_cluster use index(idx_b_c) where b > 1 and c > 1 order by b*c desc limit 2,1").Check(testkit.Rows("3 3 3 3"))
	tk.MustQuery("select * from tbl_non_cluster use index(idx_b_c) where b > 1 order by id desc limit 2,1").Check(testkit.Rows("3 3 3 3"))
	tk.MustQuery("select * from tbl_non_cluster use index(idx_b_c) where b > 1 order by b*c, c*10 limit 2,1").Check(testkit.Rows("4 4 4 4"))
	tk.MustQuery("select * from tbl_non_cluster use index(idx_b_c) where b > 1 order by abs(b-c), b*c*10 limit 2,1").Check(testkit.Rows("4 4 4 4"))

	// Test with integer primary key clustered index
	tk.MustExec("set @@tidb_enable_clustered_index=ON")
	tk.MustExec("drop table if exists tbl_cluster_int")
	tk.MustExec("create table tbl_cluster_int(id int primary key clustered, a int, b int, c int, key idx_b_c(b,c))")
	tk.MustExec("insert into tbl_cluster_int values(1,1,1,1),(2,2,2,2),(3,3,3,3),(4,4,4,4),(5,5,5,5)")

	tk.MustQuery("select * from tbl_cluster_int use index(idx_b_c) where b > 1 order by c desc limit 2,1").Check(testkit.Rows("3 3 3 3"))
	tk.MustQuery("select * from tbl_cluster_int use index(idx_b_c) where c > 1 order by b*10 desc limit 2,1").Check(testkit.Rows("3 3 3 3"))
	tk.MustQuery("select * from tbl_cluster_int use index(idx_b_c) where b > 1 and c > 1 order by b*c desc limit 2,1").Check(testkit.Rows("3 3 3 3"))
	tk.MustQuery("select * from tbl_cluster_int use index(idx_b_c) where b > 1 order by id desc limit 2,1").Check(testkit.Rows("3 3 3 3"))
	tk.MustQuery("select * from tbl_non_cluster use index(idx_b_c) where b > 1 order by b*c, c*10 limit 2,1").Check(testkit.Rows("4 4 4 4"))
	tk.MustQuery("select * from tbl_non_cluster use index(idx_b_c) where b > 1 order by abs(b-c), b*c*10 limit 2,1").Check(testkit.Rows("4 4 4 4"))

	// Test with composite primary key clustered index
	tk.MustExec("drop table if exists tbl_cluster_comp")
	tk.MustExec("create table tbl_cluster_comp(a int, b int, c int, d int, e int, primary key clustered(a, b), key idx_c_d(c,d))")
	tk.MustExec("insert into tbl_cluster_comp values(1,1,1,1,1),(2,2,2,2,2),(3,3,3,3,3),(4,4,4,4,4),(5,5,5,5,5)")

	tk.MustQuery("select * from tbl_cluster_comp use index(idx_c_d) order by d desc limit 2,1").Check(testkit.Rows("3 3 3 3 3"))
	tk.MustQuery("select * from tbl_cluster_comp use index(idx_c_d) where d > 1 order by c*10 desc limit 2,1").Check(testkit.Rows("3 3 3 3 3"))
	tk.MustQuery("select * from tbl_cluster_comp use index(idx_c_d) where c > 1 and d > 1 order by c*d desc limit 2,1").Check(testkit.Rows("3 3 3 3 3"))
	tk.MustQuery("select * from tbl_cluster_comp use index(idx_c_d) where c > 1 order by a desc limit 2,1").Check(testkit.Rows("3 3 3 3 3"))
	tk.MustQuery("select * from tbl_cluster_comp use index(idx_c_d) where c > 1 order by a, b limit 2,1").Check(testkit.Rows("4 4 4 4 4"))
	tk.MustQuery("select * from tbl_cluster_comp use index(idx_c_d) where c > 1 order by abs(c-d), c*d*10 limit 2,1").Check(testkit.Rows("4 4 4 4 4"))
=======
func TestAggregationInWindowFunctionPushDownToTiFlash(t *testing.T) {
	store, dom := testkit.CreateMockStoreAndDomain(t)
	tk := testkit.NewTestKit(t, store)

	tk.MustExec("use test")
	tk.MustExec("drop table if exists test.t;")
	tk.MustExec("create table test.t (p int, o int, v int not null);")
	tk.MustExec("insert into test.t values (0, 0, -1), (1, 0, -1), (1, 1, 0), (1, 3, 4), (1, 6, 6), (1, 7, -5), (1, 8, 3), (1, 18, 1), (1, 30, 30), (2, 0, 2), (2, 1, 0), (2, 4, -4), (2, 7, -2), (2, 8, 1), (2, 15, 2), (2, 30, -11), (3, 0, 7), (3, 4, -3), (3, 6, 9), (3, 10, -9), (3, 20, -3), (3, 40, 2), (3, 41, 1), (4, 0, 4), (5, 0, -5), (6, 0, 2), (6, 10, 5), (6, 30, 0), (7, 0, 3), (7, 1, 3), (7, 2, 2), (7, 3, -4), (7, 4, 9);")
	tk.MustExec("set @@tidb_allow_mpp=1; set @@tidb_enforce_mpp=1")
	tk.MustExec("set @@tidb_isolation_read_engines = 'tiflash'")

	// Create virtual tiflash replica info.
	is := dom.InfoSchema()
	tbl, err := is.TableByName(context.Background(), ast.NewCIStr("test"), ast.NewCIStr("t"))
	require.NoError(t, err)
	tbl.Meta().TiFlashReplica = &model.TiFlashReplicaInfo{
		Count:     1,
		Available: true,
	}

	rows := [][]any{
		{"TableReader_24", "root", "MppVersion: 3, data:ExchangeSender_23"},
		{"└─ExchangeSender_23", "mpp[tiflash]", "ExchangeType: PassThrough"},
		{"  └─Projection_8", "mpp[tiflash]", "Column#10->Column#15, Column#11->Column#16, Column#12->Column#17, Column#13->Column#18, Column#14->Column#19, stream_count: 8"},
		{"    └─Window_22", "mpp[tiflash]", "sum(cast(test.t.v, decimal(10,0) BINARY))->Column#10, count(test.t.v)->Column#11, avg(cast(test.t.v, decimal(10,0) BINARY))->Column#12, min(test.t.v)->Column#13, max(test.t.v)->Column#14 over(partition by test.t.p order by test.t.o range between unbounded preceding and current row), stream_count: 8"},
		{"      └─Sort_14", "mpp[tiflash]", "test.t.p, test.t.o, stream_count: 8"},
		{"        └─ExchangeReceiver_13", "mpp[tiflash]", "stream_count: 8"},
		{"          └─ExchangeSender_12", "mpp[tiflash]", "ExchangeType: HashPartition, Compression: FAST, Hash Cols: [name: test.t.p, collate: binary], stream_count: 8"},
		{"            └─TableFullScan_11", "mpp[tiflash]", "keep order:false, stats:pseudo"},
	}
	tk.MustQuery("explain select sum(v) over w as res1, count(v) over w as res2, avg(v) over w as res3, min(v) over w as res4, max(v) over w as res5 from t window w as (partition by p order by o);").CheckAt([]int{0, 2, 4}, rows)
>>>>>>> 15f3c286
}<|MERGE_RESOLUTION|>--- conflicted
+++ resolved
@@ -2547,8 +2547,7 @@
 	tk.MustHavePlan(`delete from t1 where t1.id in (select /*+ semi_join_rewrite() */ cast(id as char) from t2 where k=1)`, "IndexHashJoin")
 }
 
-<<<<<<< HEAD
-func TestPushTopNDownIndexLookUpReaderWithClusteredIndex(t *testing.T) {
+func TestPushTopNDownIndexLookUpReader(t *testing.T) {
 	store := testkit.CreateMockStore(t)
 	tk := testkit.NewTestKit(t, store)
 	tk.MustExec("use test")
@@ -2590,7 +2589,8 @@
 	tk.MustQuery("select * from tbl_cluster_comp use index(idx_c_d) where c > 1 order by a desc limit 2,1").Check(testkit.Rows("3 3 3 3 3"))
 	tk.MustQuery("select * from tbl_cluster_comp use index(idx_c_d) where c > 1 order by a, b limit 2,1").Check(testkit.Rows("4 4 4 4 4"))
 	tk.MustQuery("select * from tbl_cluster_comp use index(idx_c_d) where c > 1 order by abs(c-d), c*d*10 limit 2,1").Check(testkit.Rows("4 4 4 4 4"))
-=======
+}
+
 func TestAggregationInWindowFunctionPushDownToTiFlash(t *testing.T) {
 	store, dom := testkit.CreateMockStoreAndDomain(t)
 	tk := testkit.NewTestKit(t, store)
@@ -2622,5 +2622,4 @@
 		{"            └─TableFullScan_11", "mpp[tiflash]", "keep order:false, stats:pseudo"},
 	}
 	tk.MustQuery("explain select sum(v) over w as res1, count(v) over w as res2, avg(v) over w as res3, min(v) over w as res4, max(v) over w as res5 from t window w as (partition by p order by o);").CheckAt([]int{0, 2, 4}, rows)
->>>>>>> 15f3c286
 }