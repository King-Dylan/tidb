--- conflicted
+++ resolved
@@ -120,12 +120,10 @@
 }
 
 func TestEstimation(t *testing.T) {
-<<<<<<< HEAD
 	testkit.RunTestUnderCascadesWithDomain(t, func(t *testing.T, testKit *testkit.TestKit, dom *domain.Domain, cascades, caller string) {
 		statistics.RatioOfPseudoEstimate.Store(10.0)
 		defer statistics.RatioOfPseudoEstimate.Store(0.7)
 		testKit.MustExec("use test")
-		testKit.MustExec("set tidb_cost_model_version=2")
 		testKit.MustExec("create table t (a int)")
 		testKit.MustExec("insert into t values (1), (2), (3), (4), (5), (6), (7), (8), (9), (10)")
 		testKit.MustExec("insert into t select * from t")
@@ -160,7 +158,6 @@
 
 func TestIssue61389(t *testing.T) {
 	testkit.RunTestUnderCascadesWithDomain(t, func(t *testing.T, testKit *testkit.TestKit, dom *domain.Domain, cascades, caller string) {
-		testKit.MustExec("set tidb_cost_model_version=2")
 		testKit.MustExec("use test;")
 		testKit.MustExec("CREATE TABLE `t19f3e4f1` (\n  `colc864` enum('d9','dt5w4','wsg','i','3','5ur3','s0m4','mmhw6','rh','ge9d','nm') DEFAULT 'dt5w4',\n  `colaadb` smallint DEFAULT '7697',\n  UNIQUE KEY `ee56e6aa` (`colc864`)\n);")
 		testKit.MustExec("CREATE TABLE `t0da79f8d` (\n  `colf2af` enum('xrsg','go9yf','mj4','u1l','8c','at','o','e9','bh','r','yah') DEFAULT 'r'\n);")
@@ -189,7 +186,6 @@
 
 func TestIssue61792(t *testing.T) {
 	testkit.RunTestUnderCascadesWithDomain(t, func(t *testing.T, testKit *testkit.TestKit, dom *domain.Domain, cascades, caller string) {
-		testKit.MustExec("set tidb_cost_model_version=2")
 		testKit.MustExec("set @@session.tidb_executor_concurrency = 4;")
 		testKit.MustExec("set @@session.tidb_hash_join_concurrency = 5;")
 		testKit.MustExec("set @@session.tidb_distsql_scan_concurrency = 15;")
@@ -226,7 +222,6 @@
 
 func TestIssue59563(t *testing.T) {
 	testkit.RunTestUnderCascadesWithDomain(t, func(t *testing.T, testKit *testkit.TestKit, dom *domain.Domain, cascades, caller string) {
-		testKit.MustExec("set tidb_cost_model_version=2")
 		testKit.MustExec("set @@session.tidb_executor_concurrency = 4;")
 		testKit.MustExec("set @@session.tidb_hash_join_concurrency = 5;")
 		testKit.MustExec("set @@session.tidb_distsql_scan_concurrency = 15;")
@@ -269,160 +264,9 @@
 
 func TestIndexRead(t *testing.T) {
 	testkit.RunTestUnderCascadesWithDomain(t, func(t *testing.T, testKit *testkit.TestKit, dom *domain.Domain, cascades, caller string) {
-		testKit.MustExec("set tidb_cost_model_version=2")
 		testKit.MustExec("set @@session.tidb_executor_concurrency = 4;")
 		testKit.MustExec("set @@session.tidb_hash_join_concurrency = 5;")
 		testKit.MustExec("set @@session.tidb_distsql_scan_concurrency = 15;")
-=======
-	store, dom := testkit.CreateMockStoreAndDomain(t)
-	testKit := testkit.NewTestKit(t, store)
-	statistics.RatioOfPseudoEstimate.Store(10.0)
-	defer statistics.RatioOfPseudoEstimate.Store(0.7)
-	testKit.MustExec("use test")
-	testKit.MustExec("create table t (a int)")
-	testKit.MustExec("insert into t values (1), (2), (3), (4), (5), (6), (7), (8), (9), (10)")
-	testKit.MustExec("insert into t select * from t")
-	testKit.MustExec("insert into t select * from t")
-	h := dom.StatsHandle()
-	err := statstestutil.HandleNextDDLEventWithTxn(h)
-	require.NoError(t, err)
-	require.NoError(t, h.DumpStatsDeltaToKV(true))
-	testKit.MustExec("analyze table t all columns")
-	for i := 1; i <= 8; i++ {
-		testKit.MustExec("delete from t where a = ?", i)
-	}
-	require.NoError(t, h.DumpStatsDeltaToKV(true))
-	require.NoError(t, h.Update(context.Background(), dom.InfoSchema()))
-	var input []string
-	var output []struct {
-		SQL  string
-		Plan []string
-	}
-	analyzeSuiteData := GetAnalyzeSuiteData()
-	analyzeSuiteData.LoadTestCases(t, &input, &output)
-	for i, sql := range input {
-		plan := testKit.MustQuery(sql)
-		testdata.OnRecord(func() {
-			output[i].SQL = sql
-			output[i].Plan = testdata.ConvertRowsToStrings(plan.Rows())
-		})
-		plan.Check(testkit.Rows(output[i].Plan...))
-	}
-}
-
-func TestIssue61389(t *testing.T) {
-	store, dom := testkit.CreateMockStoreAndDomain(t)
-	testKit := testkit.NewTestKit(t, store)
-	testKit.MustExec("use test;")
-	testKit.MustExec("CREATE TABLE `t19f3e4f1` (\n  `colc864` enum('d9','dt5w4','wsg','i','3','5ur3','s0m4','mmhw6','rh','ge9d','nm') DEFAULT 'dt5w4',\n  `colaadb` smallint DEFAULT '7697',\n  UNIQUE KEY `ee56e6aa` (`colc864`)\n);")
-	testKit.MustExec("CREATE TABLE `t0da79f8d` (\n  `colf2af` enum('xrsg','go9yf','mj4','u1l','8c','at','o','e9','bh','r','yah') DEFAULT 'r'\n);")
-	require.NoError(t, testkit.LoadTableStats("test.t0da79f8d.json", dom))
-	require.NoError(t, testkit.LoadTableStats("test.t19f3e4f1.json", dom))
-
-	var input []string
-	var output []struct {
-		SQL  string
-		Plan []string
-		Warn []string
-	}
-	analyzeSuiteData := GetAnalyzeSuiteData()
-	analyzeSuiteData.LoadTestCases(t, &input, &output)
-	for i, tt := range input {
-		testdata.OnRecord(func() {
-			output[i].SQL = tt
-			output[i].Plan = testdata.ConvertRowsToStrings(testKit.MustQuery(tt).Rows())
-			output[i].Warn = testdata.ConvertRowsToStrings(testKit.MustQuery("show warnings").Rows())
-		})
-		testKit.MustQuery(tt).Check(testkit.Rows(output[i].Plan...))
-		testKit.MustQuery("show warnings").Check(testkit.Rows(output[i].Warn...))
-	}
-}
-
-func TestIssue61792(t *testing.T) {
-	store, dom := testkit.CreateMockStoreAndDomain(t)
-	testKit := testkit.NewTestKit(t, store)
-	testKit.MustExec("set @@session.tidb_executor_concurrency = 4;")
-	testKit.MustExec("set @@session.tidb_hash_join_concurrency = 5;")
-	testKit.MustExec("set @@session.tidb_distsql_scan_concurrency = 15;")
-
-	testKit.MustExec("use test;")
-	testKit.MustExec("CREATE TABLE `tbl_cardcore_statement` (" +
-		"  `ID` varchar(30) NOT NULL," +
-		"  `latest_stmt_print_date` date DEFAULT NULL COMMENT 'KUSTMD'," +
-		"  `created_domain` varchar(10) DEFAULT NULL," +
-		"  PRIMARY KEY (`ID`)," +
-		"  KEY `tbl_cardcore_statement_ix7` (`latest_stmt_print_date`)" +
-		") ENGINE=InnoDB DEFAULT CHARSET=utf8mb4 COLLATE=utf8mb4_bin COMMENT='CCDSTMT';")
-	require.NoError(t, testkit.LoadTableStats("issue61792.json", dom))
-
-	var input []string
-	var output []struct {
-		SQL  string
-		Plan []string
-		Warn []string
-	}
-	analyzeSuiteData := GetAnalyzeSuiteData()
-	analyzeSuiteData.LoadTestCases(t, &input, &output)
-	for i, tt := range input {
-		testdata.OnRecord(func() {
-			output[i].SQL = tt
-			output[i].Plan = testdata.ConvertRowsToStrings(testKit.MustQuery(tt).Rows())
-			output[i].Warn = testdata.ConvertRowsToStrings(testKit.MustQuery("show warnings").Rows())
-		})
-		testKit.MustQuery(tt).Check(testkit.Rows(output[i].Plan...))
-		testKit.MustQuery("show warnings").Check(testkit.Rows(output[i].Warn...))
-	}
-}
-
-func TestIssue59563(t *testing.T) {
-	store, dom := testkit.CreateMockStoreAndDomain(t)
-	testKit := testkit.NewTestKit(t, store)
-	testKit.MustExec("set @@session.tidb_executor_concurrency = 4;")
-	testKit.MustExec("set @@session.tidb_hash_join_concurrency = 5;")
-	testKit.MustExec("set @@session.tidb_distsql_scan_concurrency = 15;")
-
-	testKit.MustExec("create database cardcore_issuing;")
-	testKit.MustExec("use cardcore_issuing;")
-	testKit.MustExec("CREATE TABLE `tbl_cardcore_transaction` (" +
-		" `ID` varchar(30) NOT NULL," +
-		" `period` varchar(6) DEFAULT NULL," +
-		" `account_number` varchar(19) DEFAULT NULL," +
-		" `transaction_status` varchar(3) DEFAULT NULL," +
-		" `entry_date` date DEFAULT NULL," +
-		" `value_date` date DEFAULT NULL," +
-		" `group_acount_number` varchar(19) DEFAULT NULL," +
-		" `payment_date` timestamp NULL DEFAULT NULL," +
-		" PRIMARY KEY (`ID`)," +
-		" KEY `tbl_cardcore_transaction_ix10` (`account_number`,`entry_date`,`value_date`)," +
-		" KEY `tbl_cardcore_transaction_ix17` (`period`,`group_acount_number`,`transaction_status`));")
-	require.NoError(t, testkit.LoadTableStats("issue59563.json", dom))
-
-	var input []string
-	var output []struct {
-		SQL  string
-		Plan []string
-		Warn []string
-	}
-	analyzeSuiteData := GetAnalyzeSuiteData()
-	analyzeSuiteData.LoadTestCases(t, &input, &output)
-	for i, tt := range input {
-		testdata.OnRecord(func() {
-			output[i].SQL = tt
-			output[i].Plan = testdata.ConvertRowsToStrings(testKit.MustQuery(tt).Rows())
-			output[i].Warn = testdata.ConvertRowsToStrings(testKit.MustQuery("show warnings").Rows())
-		})
-		testKit.MustQuery(tt).Check(testkit.Rows(output[i].Plan...))
-		testKit.MustQuery("show warnings").Check(testkit.Rows(output[i].Warn...))
-	}
-}
-
-func TestIndexRead(t *testing.T) {
-	store, dom := testkit.CreateMockStoreAndDomain(t)
-	testKit := testkit.NewTestKit(t, store)
-	testKit.MustExec("set @@session.tidb_executor_concurrency = 4;")
-	testKit.MustExec("set @@session.tidb_hash_join_concurrency = 5;")
-	testKit.MustExec("set @@session.tidb_distsql_scan_concurrency = 15;")
->>>>>>> f2534055
 
 		testKit.MustExec("use test")
 		testKit.MustExec("drop table if exists t, t1")
@@ -470,10 +314,8 @@
 }
 
 func TestEmptyTable(t *testing.T) {
-<<<<<<< HEAD
-	testkit.RunTestUnderCascadesWithDomain(t, func(t *testing.T, testKit *testkit.TestKit, dom *domain.Domain, cascades, caller string) {
-		testKit.MustExec("use test")
-		testKit.MustExec("set tidb_cost_model_version=2")
+	testkit.RunTestUnderCascades(t, func(t *testing.T, testKit *testkit.TestKit, cascades, caller string) {
+		testKit.MustExec("use test")
 		testKit.MustExec("drop table if exists t, t1")
 		testKit.MustExec("create table t (c1 int)")
 		testKit.MustExec("create table t1 (c1 int)")
@@ -500,36 +342,6 @@
 			require.Equalf(t, output[i], planString, "case: %v", tt)
 		}
 	})
-=======
-	store := testkit.CreateMockStore(t)
-	testKit := testkit.NewTestKit(t, store)
-	testKit.MustExec("use test")
-	testKit.MustExec("drop table if exists t, t1")
-	testKit.MustExec("create table t (c1 int)")
-	testKit.MustExec("create table t1 (c1 int)")
-	testKit.MustExec("analyze table t, t1")
-	var input, output []string
-	analyzeSuiteData := GetAnalyzeSuiteData()
-	analyzeSuiteData.LoadTestCases(t, &input, &output)
-	for i, tt := range input {
-		ctx := testKit.Session()
-		stmts, err := session.Parse(ctx, tt)
-		require.NoError(t, err)
-		require.Len(t, stmts, 1)
-		stmt := stmts[0]
-		ret := &core.PreprocessorReturn{}
-		nodeW := resolve.NewNodeW(stmt)
-		err = core.Preprocess(context.Background(), ctx, nodeW, core.WithPreprocessorReturn(ret))
-		require.NoError(t, err)
-		p, _, err := planner.Optimize(context.TODO(), ctx, nodeW, ret.InfoSchema)
-		require.NoError(t, err)
-		planString := core.ToString(p)
-		testdata.OnRecord(func() {
-			output[i] = planString
-		})
-		require.Equalf(t, output[i], planString, "case: %v", tt)
-	}
->>>>>>> f2534055
 }
 
 func TestAnalyze(t *testing.T) {
@@ -675,10 +487,7 @@
 }
 
 func TestCorrelatedEstimation(t *testing.T) {
-<<<<<<< HEAD
 	testkit.RunTestUnderCascades(t, func(t *testing.T, testKit *testkit.TestKit, cascades, caller string) {
-		testKit.MustExec("use test")
-		testKit.MustExec("set tidb_cost_model_version=2")
 		testKit.MustExec("set sql_mode='STRICT_TRANS_TABLES'") // disable only full group by
 		testKit.MustExec("create table t(a int, b int, c int, index idx(c,b,a))")
 		testKit.MustExec("insert into t values(1,1,1), (2,2,2), (3,3,3), (4,4,4), (5,5,5), (6,6,6), (7,7,7), (8,8,8), (9,9,9),(10,10,10)")
@@ -697,28 +506,6 @@
 			rs.Check(testkit.Rows(output[i]...))
 		}
 	})
-=======
-	store := testkit.CreateMockStore(t)
-	tk := testkit.NewTestKit(t, store)
-	tk.MustExec("use test")
-	tk.MustExec("set sql_mode='STRICT_TRANS_TABLES'") // disable only full group by
-	tk.MustExec("create table t(a int, b int, c int, index idx(c,b,a))")
-	tk.MustExec("insert into t values(1,1,1), (2,2,2), (3,3,3), (4,4,4), (5,5,5), (6,6,6), (7,7,7), (8,8,8), (9,9,9),(10,10,10)")
-	tk.MustExec("analyze table t")
-	var (
-		input  []string
-		output [][]string
-	)
-	analyzeSuiteData := GetAnalyzeSuiteData()
-	analyzeSuiteData.LoadTestCases(t, &input, &output)
-	for i, tt := range input {
-		rs := tk.MustQuery(tt)
-		testdata.OnRecord(func() {
-			output[i] = testdata.ConvertRowsToStrings(rs.Rows())
-		})
-		rs.Check(testkit.Rows(output[i]...))
-	}
->>>>>>> f2534055
 }
 
 func TestInconsistentEstimation(t *testing.T) {
@@ -752,12 +539,9 @@
 		}
 	})
 }
-
 func TestIssue9562(t *testing.T) {
-<<<<<<< HEAD
 	testkit.RunTestUnderCascades(t, func(t *testing.T, testKit *testkit.TestKit, cascades, caller string) {
 		testKit.MustExec("use test")
-		testKit.MustExec("set tidb_cost_model_version=2")
 		var input [][]string
 		var output []struct {
 			SQL  []string
@@ -776,27 +560,6 @@
 						output[i].Plan = testdata.ConvertRowsToStrings(testKit.MustQuery(tt).Rows())
 					}
 				})
-=======
-	store := testkit.CreateMockStore(t)
-	tk := testkit.NewTestKit(t, store)
-
-	tk.MustExec("use test")
-
-	var input [][]string
-	var output []struct {
-		SQL  []string
-		Plan []string
-	}
-	analyzeSuiteData := GetAnalyzeSuiteData()
-	analyzeSuiteData.LoadTestCases(t, &input, &output)
-	for i, ts := range input {
-		for j, tt := range ts {
-			if j != len(ts)-1 {
-				tk.MustExec(tt)
-			}
-			testdata.OnRecord(func() {
-				output[i].SQL = ts
->>>>>>> f2534055
 				if j == len(ts)-1 {
 					testKit.MustQuery(tt).Check(testkit.Rows(output[i].Plan...))
 				}
@@ -806,9 +569,7 @@
 }
 
 func TestLimitCrossEstimation(t *testing.T) {
-<<<<<<< HEAD
 	testkit.RunTestUnderCascades(t, func(t *testing.T, testKit *testkit.TestKit, cascades, caller string) {
-		testKit.MustExec("set tidb_cost_model_version=2")
 		testKit.MustExec("set @@session.tidb_executor_concurrency = 4;")
 		testKit.MustExec("set @@session.tidb_hash_join_concurrency = 5;")
 		testKit.MustExec("set @@session.tidb_distsql_scan_concurrency = 15;")
@@ -833,31 +594,6 @@
 						output[i].Plan = testdata.ConvertRowsToStrings(testKit.MustQuery(tt).Rows())
 					}
 				})
-=======
-	store := testkit.CreateMockStore(t)
-	tk := testkit.NewTestKit(t, store)
-
-	tk.MustExec("set @@session.tidb_executor_concurrency = 4;")
-	tk.MustExec("set @@session.tidb_hash_join_concurrency = 5;")
-	tk.MustExec("set @@session.tidb_distsql_scan_concurrency = 15;")
-	tk.MustExec("use test")
-	tk.MustExec("drop table if exists t")
-	tk.MustExec("create table t(a int primary key, b int not null, c int not null default 0, index idx_bc(b, c))")
-	var input [][]string
-	var output []struct {
-		SQL  []string
-		Plan []string
-	}
-	analyzeSuiteData := GetAnalyzeSuiteData()
-	analyzeSuiteData.LoadTestCases(t, &input, &output)
-	for i, ts := range input {
-		for j, tt := range ts {
-			if j != len(ts)-1 {
-				tk.MustExec(tt)
-			}
-			testdata.OnRecord(func() {
-				output[i].SQL = ts
->>>>>>> f2534055
 				if j == len(ts)-1 {
 					testKit.MustQuery(tt).Check(testkit.Rows(output[i].Plan...))
 				}
@@ -867,10 +603,8 @@
 }
 
 func TestLowSelIndexGreedySearch(t *testing.T) {
-<<<<<<< HEAD
-	testkit.RunTestUnderCascadesWithDomain(t, func(t *testing.T, testKit *testkit.TestKit, dom *domain.Domain, cascades, caller string) {
-		testKit.MustExec("use test")
-		testKit.MustExec("set tidb_cost_model_version=2")
+	testkit.RunTestUnderCascadesWithDomain(t, func(t *testing.T, testKit *testkit.TestKit, dom *domain.Domain, cascades, caller string) {
+		testKit.MustExec("use test")
 		testKit.MustExec(`set tidb_opt_limit_push_down_threshold=0`)
 		testKit.MustExec("drop table if exists t")
 		testKit.MustExec("create table t (a varchar(32) default null, b varchar(10) default null, c varchar(12) default null, d varchar(32) default null, e bigint(10) default null, key idx1 (d,a), key idx2 (a,c), key idx3 (c,b), key idx4 (e))")
@@ -893,32 +627,6 @@
 			testKit.MustQuery(tt).Check(testkit.Rows(output[i].Plan...))
 		}
 	})
-=======
-	store, dom := testkit.CreateMockStoreAndDomain(t)
-	testKit := testkit.NewTestKit(t, store)
-	testKit.MustExec("use test")
-	testKit.MustExec(`set tidb_opt_limit_push_down_threshold=0`)
-	testKit.MustExec("drop table if exists t")
-	testKit.MustExec("create table t (a varchar(32) default null, b varchar(10) default null, c varchar(12) default null, d varchar(32) default null, e bigint(10) default null, key idx1 (d,a), key idx2 (a,c), key idx3 (c,b), key idx4 (e))")
-	require.NoError(t, testkit.LoadTableStats("analyzeSuiteTestLowSelIndexGreedySearchT.json", dom))
-	var input []string
-	var output []struct {
-		SQL  string
-		Plan []string
-	}
-	// The test purposes are:
-	// - index `idx2` runs much faster than `idx4` experimentally;
-	// - estimated row count of IndexLookUp should be 0;
-	analyzeSuiteData := GetAnalyzeSuiteData()
-	analyzeSuiteData.LoadTestCases(t, &input, &output)
-	for i, tt := range input {
-		testdata.OnRecord(func() {
-			output[i].SQL = tt
-			output[i].Plan = testdata.ConvertRowsToStrings(testKit.MustQuery(tt).Rows())
-		})
-		testKit.MustQuery(tt).Check(testkit.Rows(output[i].Plan...))
-	}
->>>>>>> f2534055
 }
 
 func TestTiFlashCostModel(t *testing.T) {
@@ -978,10 +686,8 @@
 }
 
 func TestLimitIndexEstimation(t *testing.T) {
-<<<<<<< HEAD
-	testkit.RunTestUnderCascadesWithDomain(t, func(t *testing.T, testKit *testkit.TestKit, dom *domain.Domain, cascades, caller string) {
-		testKit.MustExec("use test")
-		testKit.MustExec("set tidb_cost_model_version=2")
+	testkit.RunTestUnderCascadesWithDomain(t, func(t *testing.T, testKit *testkit.TestKit, dom *domain.Domain, cascades, caller string) {
+		testKit.MustExec("use test")
 		testKit.MustExec("drop table if exists t")
 		testKit.MustExec("create table t(a int, b int, key idx_a(a), key idx_b(b))")
 		testKit.MustExec("set session tidb_enable_extended_stats = on")
@@ -993,24 +699,6 @@
 			SQL  string
 			Plan []string
 		}
-=======
-	store, dom := testkit.CreateMockStoreAndDomain(t)
-	tk := testkit.NewTestKit(t, store)
-
-	tk.MustExec("use test")
-
-	tk.MustExec("drop table if exists t")
-	tk.MustExec("create table t(a int, b int, key idx_a(a), key idx_b(b))")
-	tk.MustExec("set session tidb_enable_extended_stats = on")
-	// Values in column a are from 1 to 1000000, values in column b are from 1000000 to 1,
-	// these 2 columns are strictly correlated in reverse order.
-	require.NoError(t, testkit.LoadTableStats("analyzeSuiteTestLimitIndexEstimationT.json", dom))
-	var input []string
-	var output []struct {
-		SQL  string
-		Plan []string
-	}
->>>>>>> f2534055
 
 		analyzeSuiteData := GetAnalyzeSuiteData()
 		analyzeSuiteData.LoadTestCases(t, &input, &output, cascades, caller)
