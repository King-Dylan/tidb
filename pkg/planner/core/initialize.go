--- conflicted
+++ resolved
@@ -54,113 +54,6 @@
 	return &p
 }
 
-<<<<<<< HEAD
-// Init initializes PhysicalIndexScan.
-func (p PhysicalIndexScan) Init(ctx base.PlanContext, offset int) *PhysicalIndexScan {
-	p.BasePhysicalPlan = physicalop.NewBasePhysicalPlan(ctx, plancodec.TypeIdxScan, &p, offset)
-	return &p
-}
-
-// Init initializes PhysicalIndexLookUpReader.
-func (p PhysicalIndexLookUpReader) Init(ctx base.PlanContext, offset int) *PhysicalIndexLookUpReader {
-	p.BasePhysicalPlan = physicalop.NewBasePhysicalPlan(ctx, plancodec.TypeIndexLookUp, &p, offset)
-	p.TablePlans = flattenPushDownPlan(p.tablePlan)
-	p.IndexPlans = flattenPushDownPlan(p.indexPlan)
-	p.SetSchema(p.tablePlan.Schema())
-	return &p
-}
-
-func (p *PhysicalTableReader) adjustReadReqType(ctx base.PlanContext) {
-	if p.StoreType == kv.TiFlash {
-		_, ok := p.tablePlan.(*PhysicalExchangeSender)
-		if ok {
-			p.ReadReqType = MPP
-			return
-		}
-		tableScans := p.GetTableScans()
-		// When PhysicalTableReader's store type is tiflash, has table scan
-		// and all table scans contained are not keepOrder, try to use batch cop.
-		if len(tableScans) > 0 {
-			for _, tableScan := range tableScans {
-				if tableScan.KeepOrder {
-					return
-				}
-			}
-
-			// When allow batch cop is 1, only agg / topN uses batch cop.
-			// When allow batch cop is 2, every query uses batch cop.
-			switch ctx.GetSessionVars().AllowBatchCop {
-			case 1:
-				for _, plan := range p.TablePlans {
-					switch plan.(type) {
-					case *physicalop.PhysicalHashAgg, *physicalop.PhysicalStreamAgg, *physicalop.PhysicalTopN:
-						p.ReadReqType = BatchCop
-						return
-					}
-				}
-			case 2:
-				p.ReadReqType = BatchCop
-			}
-		}
-	}
-}
-
-// Init initializes PhysicalTableReader.
-func (p PhysicalTableReader) Init(ctx base.PlanContext, offset int) *PhysicalTableReader {
-	p.BasePhysicalPlan = physicalop.NewBasePhysicalPlan(ctx, plancodec.TypeTableReader, &p, offset)
-	p.ReadReqType = Cop
-	if p.tablePlan == nil {
-		return &p
-	}
-	p.TablePlans = flattenPushDownPlan(p.tablePlan)
-	p.SetSchema(p.tablePlan.Schema())
-	p.adjustReadReqType(ctx)
-	if p.ReadReqType == BatchCop || p.ReadReqType == MPP {
-		setMppOrBatchCopForTableScan(p.tablePlan)
-=======
-// Init initializes PhysicalIndexMergeReader.
-func (p PhysicalIndexMergeReader) Init(ctx base.PlanContext, offset int) *PhysicalIndexMergeReader {
-	p.BasePhysicalPlan = physicalop.NewBasePhysicalPlan(ctx, plancodec.TypeIndexMerge, &p, offset)
-	if p.tablePlan != nil {
-		p.SetStats(p.tablePlan.StatsInfo())
-	} else {
-		var totalRowCount float64
-		for _, partPlan := range p.partialPlans {
-			totalRowCount += partPlan.StatsCount()
-		}
-		p.SetStats(p.partialPlans[0].StatsInfo().ScaleByExpectCnt(totalRowCount))
-		p.StatsInfo().StatsVersion = p.partialPlans[0].StatsInfo().StatsVersion
-	}
-	p.PartialPlans = make([][]base.PhysicalPlan, 0, len(p.partialPlans))
-	for _, partialPlan := range p.partialPlans {
-		tempPlans := physicalop.FlattenPushDownPlan(partialPlan)
-		p.PartialPlans = append(p.PartialPlans, tempPlans)
-	}
-	if p.tablePlan != nil {
-		p.TablePlans = physicalop.FlattenPushDownPlan(p.tablePlan)
-		p.SetSchema(p.tablePlan.Schema())
-		p.HandleCols = p.TablePlans[0].(*physicalop.PhysicalTableScan).HandleCols
-	} else {
-		switch p.PartialPlans[0][0].(type) {
-		case *physicalop.PhysicalTableScan:
-			p.SetSchema(p.PartialPlans[0][0].Schema())
-		default:
-			is := p.PartialPlans[0][0].(*physicalop.PhysicalIndexScan)
-			p.SetSchema(is.DataSourceSchema)
-		}
-	}
-	if p.KeepOrder {
-		switch x := p.PartialPlans[0][0].(type) {
-		case *physicalop.PhysicalTableScan:
-			p.ByItems = x.ByItems
-		case *physicalop.PhysicalIndexScan:
-			p.ByItems = x.ByItems
-		}
->>>>>>> 4463d935
-	}
-	return &p
-}
-
 // Init initializes PhysicalIndexReader.
 func (p PhysicalIndexReader) Init(ctx base.PlanContext, offset int) *PhysicalIndexReader {
 	p.BasePhysicalPlan = physicalop.NewBasePhysicalPlan(ctx, plancodec.TypeIndexReader, &p, offset)
