// Copyright 2015 PingCAP, Inc.
//
// Licensed under the Apache License, Version 2.0 (the "License");
// you may not use this file except in compliance with the License.
// You may obtain a copy of the License at
//
//     http://www.apache.org/licenses/LICENSE-2.0
//
// Unless required by applicable law or agreed to in writing, software
// distributed under the License is distributed on an "AS IS" BASIS,
// WITHOUT WARRANTIES OR CONDITIONS OF ANY KIND, either express or implied.
// See the License for the specific language governing permissions and
// limitations under the License.

package core

import (
	"bytes"
	"fmt"
	"strings"

	perrors "github.com/pingcap/errors"
	"github.com/pingcap/tidb/pkg/expression"
	"github.com/pingcap/tidb/pkg/planner/core/base"
	"github.com/pingcap/tidb/pkg/planner/core/operator/logicalop"
	"github.com/pingcap/tidb/pkg/planner/core/operator/physicalop"
	"github.com/pingcap/tidb/pkg/planner/util"
	"github.com/pingcap/tidb/pkg/util/plancodec"
)

// ToString explains a Plan, returns description string.
func ToString(p base.Plan) string {
	strs, _ := toString(p, []string{}, []int{})
	return strings.Join(strs, "->")
}

// FDToString explains fd transfer over a Plan, returns description string.
func FDToString(p base.LogicalPlan) string {
	strs, _ := fdToString(p, []string{}, []int{})
	for i, j := 0, len(strs)-1; i < j; i, j = i+1, j-1 {
		strs[i], strs[j] = strs[j], strs[i]
	}
	return strings.Join(strs, " >>> ")
}

func needIncludeChildrenString(plan base.Plan) bool {
	switch x := plan.(type) {
	case *logicalop.LogicalUnionAll, *physicalop.PhysicalUnionAll, *logicalop.LogicalPartitionUnionAll:
		// after https://github.com/pingcap/tidb/pull/25218, the union may contain less than 2 children,
		// but we still wants to include its child plan's information when calling `toString` on union.
		return true
	case base.LogicalPlan:
		return len(x.Children()) > 1
	case base.PhysicalPlan:
		return len(x.Children()) > 1
	default:
		return false
	}
}

func fdToString(in base.LogicalPlan, strs []string, idxs []int) ([]string, []int) {
	switch x := in.(type) {
	case *logicalop.LogicalProjection:
		strs = append(strs, "{"+x.FDs().String()+"}")
		for _, child := range x.Children() {
			strs, idxs = fdToString(child, strs, idxs)
		}
	case *logicalop.LogicalAggregation:
		strs = append(strs, "{"+x.FDs().String()+"}")
		for _, child := range x.Children() {
			strs, idxs = fdToString(child, strs, idxs)
		}
	case *logicalop.DataSource:
		strs = append(strs, "{"+x.FDs().String()+"}")
	case *logicalop.LogicalApply:
		strs = append(strs, "{"+x.FDs().String()+"}")
	case *logicalop.LogicalJoin:
		strs = append(strs, "{"+x.FDs().String()+"}")
	case *logicalop.LogicalUnionAll:
		strs = append(strs, "{"+x.FDs().String()+"}")
	default:
	}
	return strs, idxs
}

func toString(in base.Plan, strs []string, idxs []int) ([]string, []int) {
	var ectx expression.EvalContext
	if in.SCtx() != nil {
		// Not all `base.Plan` has a non-nil `SCtx`. For example, the `SCtx` of `Analyze` plan is nil.
		ectx = in.SCtx().GetExprCtx().GetEvalCtx()
	}

	switch x := in.(type) {
	case base.LogicalPlan:
		if needIncludeChildrenString(in) {
			idxs = append(idxs, len(strs))
		}

		for _, c := range x.Children() {
			strs, idxs = toString(c, strs, idxs)
		}
	case *physicalop.PhysicalExchangeReceiver: // do nothing
	case base.PhysicalPlan:
		if needIncludeChildrenString(in) {
			idxs = append(idxs, len(strs))
		}

		for _, c := range x.Children() {
			strs, idxs = toString(c, strs, idxs)
		}
	}

	var str string
	switch x := in.(type) {
	case *CheckTable:
		str = "CheckTable"
	case *physicalop.PhysicalIndexScan:
		str = fmt.Sprintf("Index(%s.%s)%v", x.Table.Name.L, x.Index.Name.L, x.Ranges)
	case *physicalop.PhysicalTableScan:
		str = fmt.Sprintf("Table(%s)", x.Table.Name.L)
	case *physicalop.PhysicalHashJoin:
		last := len(idxs) - 1
		idx := idxs[last]
		children := strs[idx:]
		strs = strs[:idx]
		idxs = idxs[:last]
		if x.InnerChildIdx == 0 {
			str = "RightHashJoin{" + strings.Join(children, "->") + "}"
		} else {
			str = "LeftHashJoin{" + strings.Join(children, "->") + "}"
		}
		for _, eq := range x.EqualConditions {
			l := eq.GetArgs()[0].StringWithCtx(ectx, perrors.RedactLogDisable)
			r := eq.GetArgs()[1].StringWithCtx(ectx, perrors.RedactLogDisable)
			str += fmt.Sprintf("(%s,%s)", l, r)
		}
	case *physicalop.PhysicalMergeJoin:
		last := len(idxs) - 1
		idx := idxs[last]
		children := strs[idx:]
		strs = strs[:idx]
		idxs = idxs[:last]
		id := "MergeJoin"
		switch x.JoinType {
		case logicalop.SemiJoin:
			id = "MergeSemiJoin"
		case logicalop.AntiSemiJoin:
			id = "MergeAntiSemiJoin"
		case logicalop.LeftOuterSemiJoin:
			id = "MergeLeftOuterSemiJoin"
		case logicalop.AntiLeftOuterSemiJoin:
			id = "MergeAntiLeftOuterSemiJoin"
		case logicalop.LeftOuterJoin:
			id = "MergeLeftOuterJoin"
		case logicalop.RightOuterJoin:
			id = "MergeRightOuterJoin"
		case logicalop.InnerJoin:
			id = "MergeInnerJoin"
		}
		str = id + "{" + strings.Join(children, "->") + "}"
		for i := range x.LeftJoinKeys {
			l := x.LeftJoinKeys[i].StringWithCtx(ectx, perrors.RedactLogDisable)
			r := x.RightJoinKeys[i].StringWithCtx(ectx, perrors.RedactLogDisable)
			str += fmt.Sprintf("(%s,%s)", l, r)
		}
	case *logicalop.LogicalApply, *physicalop.PhysicalApply:
		last := len(idxs) - 1
		idx := idxs[last]
		children := strs[idx:]
		strs = strs[:idx]
		idxs = idxs[:last]
		str = "Apply{" + strings.Join(children, "->") + "}"
	case *logicalop.LogicalMaxOneRow, *physicalop.PhysicalMaxOneRow:
		str = "MaxOneRow"
	case *logicalop.LogicalLimit, *physicalop.PhysicalLimit:
		str = "Limit"
	case *physicalop.PhysicalLock, *logicalop.LogicalLock:
		str = "Lock"
	case *ShowDDL:
		str = "ShowDDL"
	case *logicalop.LogicalShow:
		str = "Show"
		if pl := in.(*logicalop.LogicalShow); pl.Extractor != nil {
			str = str + "(" + pl.Extractor.ExplainInfo() + ")"
		}
	case *physicalop.PhysicalShow:
		str = "Show"
		if pl := in.(*physicalop.PhysicalShow); pl.Extractor != nil {
			str = str + "(" + pl.Extractor.ExplainInfo() + ")"
		}
	case *logicalop.LogicalShowDDLJobs, *physicalop.PhysicalShowDDLJobs:
		str = "ShowDDLJobs"
	case *logicalop.LogicalSort, *physicalop.PhysicalSort:
		str = "Sort"
	case *logicalop.LogicalJoin:
		last := len(idxs) - 1
		idx := idxs[last]
		children := strs[idx:]
		strs = strs[:idx]
		str = "Join{" + strings.Join(children, "->") + "}"
		idxs = idxs[:last]
		for _, eq := range x.EqualConditions {
			l := eq.GetArgs()[0].StringWithCtx(ectx, perrors.RedactLogDisable)
			r := eq.GetArgs()[1].StringWithCtx(ectx, perrors.RedactLogDisable)
			str += fmt.Sprintf("(%s,%s)", l, r)
		}
	case *logicalop.LogicalUnionAll, *physicalop.PhysicalUnionAll, *logicalop.LogicalPartitionUnionAll:
		last := len(idxs) - 1
		idx := idxs[last]
		children := strs[idx:]
		strs = strs[:idx]
		name := "UnionAll"
		if x.TP() == plancodec.TypePartitionUnion {
			name = "PartitionUnionAll"
		}
		str = name + "{" + strings.Join(children, "->") + "}"
		idxs = idxs[:last]
	case *logicalop.LogicalSequence:
		last := len(idxs) - 1
		idx := idxs[last]
		children := strs[idx:]
		strs = strs[:idx]
		name := "Sequence"
		str = name + "{" + strings.Join(children, ",") + "}"
		idxs = idxs[:last]
	case *logicalop.DataSource:
		if x.PartitionDefIdx != nil {
			// TODO: Change this to:
			//str = fmt.Sprintf("Partition(%d)", x.TableInfo.Partition.Definitions[*x.PartitionDefIdx].Name.O)
			str = fmt.Sprintf("Partition(%d)", x.PhysicalTableID)
		} else {
			if x.TableAsName != nil && x.TableAsName.L != "" {
				str = fmt.Sprintf("DataScan(%s)", x.TableAsName)
			} else {
				str = fmt.Sprintf("DataScan(%s)", x.TableInfo.Name)
			}
		}
	case *logicalop.LogicalSelection:
		str = fmt.Sprintf("Sel(%s)", expression.StringifyExpressionsWithCtx(ectx, x.Conditions))
	case *physicalop.PhysicalSelection:
		str = fmt.Sprintf("Sel(%s)", expression.StringifyExpressionsWithCtx(ectx, x.Conditions))
	case *logicalop.LogicalProjection, *physicalop.PhysicalProjection:
		str = "Projection"
	case *logicalop.LogicalTopN:
		str = fmt.Sprintf("TopN(%v,%d,%d)", util.StringifyByItemsWithCtx(ectx, x.ByItems), x.Offset, x.Count)
	case *physicalop.PhysicalTopN:
		str = fmt.Sprintf("TopN(%v,%d,%d)", util.StringifyByItemsWithCtx(ectx, x.ByItems), x.Offset, x.Count)
	case *logicalop.LogicalTableDual, *physicalop.PhysicalTableDual:
		str = "Dual"
	case *physicalop.PhysicalHashAgg:
		str = "HashAgg"
	case *physicalop.PhysicalStreamAgg:
		str = "StreamAgg"
	case *logicalop.LogicalAggregation:
		str = "Aggr("
		for i, aggFunc := range x.AggFuncs {
			str += aggFunc.StringWithCtx(ectx, perrors.RedactLogDisable)
			if i != len(x.AggFuncs)-1 {
				str += ","
			}
		}
		str += ")"
	case *physicalop.PhysicalTableReader:
		str = fmt.Sprintf("TableReader(%s)", ToString(x.TablePlan))
<<<<<<< HEAD
	case *physicalop.PhysicalIndexReader:
		str = fmt.Sprintf("IndexReader(%s)", ToString(x.IndexPlan))
	case *PhysicalIndexLookUpReader:
		str = fmt.Sprintf("IndexLookUp(%s, %s)", ToString(x.indexPlan), ToString(x.tablePlan))
=======
	case *PhysicalIndexReader:
		str = fmt.Sprintf("IndexReader(%s)", ToString(x.indexPlan))
	case *physicalop.PhysicalIndexLookUpReader:
		str = fmt.Sprintf("IndexLookUp(%s, %s)", ToString(x.IndexPlan), ToString(x.TablePlan))
>>>>>>> 4463d935
	case *PhysicalIndexMergeReader:
		str = "IndexMergeReader(PartialPlans->["
		for i, paritalPlan := range x.partialPlans {
			if i > 0 {
				str += ", "
			}
			str += ToString(paritalPlan)
		}
		str += "], TablePlan->" + ToString(x.tablePlan) + ")"
	case *physicalop.PhysicalUnionScan:
		str = fmt.Sprintf("UnionScan(%s)", expression.StringifyExpressionsWithCtx(ectx, x.Conditions))
	case *physicalop.PhysicalIndexJoin:
		last := len(idxs) - 1
		idx := idxs[last]
		children := strs[idx:]
		strs = strs[:idx]
		idxs = idxs[:last]
		str = "IndexJoin{" + strings.Join(children, "->") + "}"
		for i := range x.OuterJoinKeys {
			l := x.OuterJoinKeys[i]
			r := x.InnerJoinKeys[i]
			str += fmt.Sprintf("(%s,%s)", l, r)
		}
	case *PhysicalIndexMergeJoin:
		last := len(idxs) - 1
		idx := idxs[last]
		children := strs[idx:]
		strs = strs[:idx]
		idxs = idxs[:last]
		str = "IndexMergeJoin{" + strings.Join(children, "->") + "}"
		for i := range x.OuterJoinKeys {
			l := x.OuterJoinKeys[i]
			r := x.InnerJoinKeys[i]
			str += fmt.Sprintf("(%s,%s)", l, r)
		}
	case *physicalop.PhysicalIndexHashJoin:
		last := len(idxs) - 1
		idx := idxs[last]
		children := strs[idx:]
		strs = strs[:idx]
		idxs = idxs[:last]
		str = "IndexHashJoin{" + strings.Join(children, "->") + "}"
		for i := range x.OuterJoinKeys {
			l := x.OuterJoinKeys[i]
			r := x.InnerJoinKeys[i]
			str += fmt.Sprintf("(%s,%s)", l, r)
		}
	case *Analyze:
		str = "Analyze{"
		var children []string
		for _, idx := range x.IdxTasks {
			children = append(children, fmt.Sprintf("Index(%s)", idx.IndexInfo.Name.O))
		}
		for _, col := range x.ColTasks {
			var colNames []string
			if col.HandleCols != nil {
				colNames = append(colNames, col.HandleCols.StringWithCtx(ectx, perrors.RedactLogDisable))
			}
			for _, c := range col.ColsInfo {
				colNames = append(colNames, c.Name.O)
			}
			children = append(children, fmt.Sprintf("Table(%s)", strings.Join(colNames, ", ")))
		}
		str = str + strings.Join(children, ",") + "}"
	case *Update:
		str = fmt.Sprintf("%s->Update", ToString(x.SelectPlan))
	case *Delete:
		str = fmt.Sprintf("%s->Delete", ToString(x.SelectPlan))
	case *Insert:
		str = "Insert"
		if x.SelectPlan != nil {
			str = fmt.Sprintf("%s->Insert", ToString(x.SelectPlan))
		}
	case *logicalop.LogicalWindow:
		buffer := bytes.NewBufferString("")
		physicalop.FormatWindowFuncDescs(ectx, buffer, x.WindowFuncDescs, x.Schema())
		str = fmt.Sprintf("Window(%s)", buffer.String())
	case *physicalop.PhysicalWindow:
		str = fmt.Sprintf("Window(%s)", x.ExplainInfo())
	case *physicalop.PhysicalShuffle:
		str = fmt.Sprintf("Partition(%s)", x.ExplainInfo())
	case *physicalop.PhysicalShuffleReceiverStub:
		str = fmt.Sprintf("PartitionReceiverStub(%s)", x.ExplainInfo())
	case *PointGetPlan:
		str = "PointGet("
		if x.IndexInfo != nil {
			str += fmt.Sprintf("Index(%s.%s)%v)", x.TblInfo.Name.L, x.IndexInfo.Name.L, x.IndexValues)
		} else {
			str += fmt.Sprintf("Handle(%s.%s)%v)", x.TblInfo.Name.L, x.TblInfo.GetPkName().L, x.Handle)
		}
	case *BatchPointGetPlan:
		str = "BatchPointGet("
		if x.IndexInfo != nil {
			str += fmt.Sprintf("Index(%s.%s)%v)", x.TblInfo.Name.L, x.IndexInfo.Name.L, x.IndexValues)
		} else {
			str += fmt.Sprintf("Handle(%s.%s)%v)", x.TblInfo.Name.L, x.TblInfo.GetPkName().L, x.Handles)
		}
	case *physicalop.PhysicalExchangeReceiver:
		str = "Recv("
		for _, task := range x.Tasks {
			str += fmt.Sprintf("%d, ", task.ID)
		}
		str += ")"
	case *physicalop.PhysicalExchangeSender:
		str = "Send("
		for _, task := range x.TargetTasks {
			str += fmt.Sprintf("%d, ", task.ID)
		}
		for _, tasks := range x.TargetCTEReaderTasks {
			str += "("
			for _, task := range tasks {
				str += fmt.Sprintf("%d, ", task.ID)
			}
			str += ")"
		}
		str += ")"
	case *physicalop.PhysicalCTE:
		str = "CTEReader("
		str += fmt.Sprintf("%v", x.CTE.IDForStorage)
		str += ")"
	default:
		str = fmt.Sprintf("%T", in)
	}
	strs = append(strs, str)
	return strs, idxs
}<|MERGE_RESOLUTION|>--- conflicted
+++ resolved
@@ -262,17 +262,10 @@
 		str += ")"
 	case *physicalop.PhysicalTableReader:
 		str = fmt.Sprintf("TableReader(%s)", ToString(x.TablePlan))
-<<<<<<< HEAD
 	case *physicalop.PhysicalIndexReader:
 		str = fmt.Sprintf("IndexReader(%s)", ToString(x.IndexPlan))
-	case *PhysicalIndexLookUpReader:
-		str = fmt.Sprintf("IndexLookUp(%s, %s)", ToString(x.indexPlan), ToString(x.tablePlan))
-=======
-	case *PhysicalIndexReader:
-		str = fmt.Sprintf("IndexReader(%s)", ToString(x.indexPlan))
 	case *physicalop.PhysicalIndexLookUpReader:
 		str = fmt.Sprintf("IndexLookUp(%s, %s)", ToString(x.IndexPlan), ToString(x.TablePlan))
->>>>>>> 4463d935
 	case *PhysicalIndexMergeReader:
 		str = "IndexMergeReader(PartialPlans->["
 		for i, paritalPlan := range x.partialPlans {
