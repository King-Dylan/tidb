--- conflicted
+++ resolved
@@ -394,7 +394,6 @@
 
 	tk.MustQuery(fmt.Sprintf("explain format='brief' for connection %d", tkProcess.ID)).CheckAt([]int{0},
 		[][]any{
-<<<<<<< HEAD
 			{"IndexJoin"},
 			{"├─TableReader(Build)"},
 			{"│ └─Selection"},
@@ -402,15 +401,6 @@
 			{"└─IndexReader(Probe)"},
 			{"  └─Selection"},
 			{"    └─IndexRangeScan"},
-=======
-			{"IndexJoin_14"},
-			{"├─TableReader_28(Build)"},
-			{"│ └─Selection_27"},
-			{"│   └─TableFullScan_26"}, // RangeScan instead of FullScan
-			{"└─IndexReader_25(Probe)"},
-			{"  └─Selection_24"},
-			{"    └─IndexRangeScan_23"},
->>>>>>> b871e028
 		})
 
 	tk.MustExec("execute stmt using @a, @b, @c")
