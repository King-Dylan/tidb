// Copyright 2015 PingCAP, Inc.
//
// Licensed under the Apache License, Version 2.0 (the "License");
// you may not use this file except in compliance with the License.
// You may obtain a copy of the License at
//
//     http://www.apache.org/licenses/LICENSE-2.0
//
// Unless required by applicable law or agreed to in writing, software
// distributed under the License is distributed on an "AS IS" BASIS,
// WITHOUT WARRANTIES OR CONDITIONS OF ANY KIND, either express or implied.
// See the License for the specific language governing permissions and
// limitations under the License.

package core

import (
	"bytes"
	"encoding/json"
	"fmt"
	"strconv"
	"strings"

	"github.com/pingcap/errors"
	"github.com/pingcap/tidb/pkg/domain"
	"github.com/pingcap/tidb/pkg/expression"
	"github.com/pingcap/tidb/pkg/kv"
	"github.com/pingcap/tidb/pkg/meta/model"
	"github.com/pingcap/tidb/pkg/parser/ast"
	"github.com/pingcap/tidb/pkg/parser/mysql"
	"github.com/pingcap/tidb/pkg/planner/core/base"
	"github.com/pingcap/tidb/pkg/planner/core/operator/physicalop"
	"github.com/pingcap/tidb/pkg/planner/core/resolve"
	"github.com/pingcap/tidb/pkg/planner/property"
	"github.com/pingcap/tidb/pkg/planner/util"
	"github.com/pingcap/tidb/pkg/planner/util/costusage"
	"github.com/pingcap/tidb/pkg/planner/util/optimizetrace"
	"github.com/pingcap/tidb/pkg/sessionctx/variable"
	"github.com/pingcap/tidb/pkg/statistics"
	"github.com/pingcap/tidb/pkg/table"
	"github.com/pingcap/tidb/pkg/table/tables"
	"github.com/pingcap/tidb/pkg/types"
	"github.com/pingcap/tidb/pkg/util/chunk"
	"github.com/pingcap/tidb/pkg/util/execdetails"
	"github.com/pingcap/tidb/pkg/util/hint"
	"github.com/pingcap/tidb/pkg/util/memory"
	"github.com/pingcap/tidb/pkg/util/plancodec"
	"github.com/pingcap/tidb/pkg/util/size"
	"github.com/pingcap/tidb/pkg/util/texttree"
	"github.com/pingcap/tipb/go-tipb"
)

// ShowDDL is for showing DDL information.
type ShowDDL struct {
	physicalop.SimpleSchemaProducer
}

// ShowSlow is for showing slow queries.
type ShowSlow struct {
	physicalop.SimpleSchemaProducer

	*ast.ShowSlow
}

// ShowDDLJobQueries is for showing DDL job queries sql.
type ShowDDLJobQueries struct {
	physicalop.SimpleSchemaProducer

	JobIDs []int64
}

// ShowDDLJobQueriesWithRange is for showing DDL job queries sql with specified limit and offset.
type ShowDDLJobQueriesWithRange struct {
	physicalop.SimpleSchemaProducer

	Limit  uint64
	Offset uint64
}

// ShowNextRowID is for showing the next global row ID.
type ShowNextRowID struct {
	physicalop.SimpleSchemaProducer
	TableName *ast.TableName
}

// CheckTable is used for checking table data, built from the 'admin check table' statement.
type CheckTable struct {
	physicalop.SimpleSchemaProducer

	DBName             string
	Table              table.Table
	IndexInfos         []*model.IndexInfo
	IndexLookUpReaders []*PhysicalIndexLookUpReader
	CheckIndex         bool
}

// RecoverIndex is used for backfilling corrupted index data.
type RecoverIndex struct {
	physicalop.SimpleSchemaProducer

	Table     *resolve.TableNameW
	IndexName string
}

// CleanupIndex is used to delete dangling index data.
type CleanupIndex struct {
	physicalop.SimpleSchemaProducer

	Table     *resolve.TableNameW
	IndexName string
}

// CheckIndexRange is used for checking index data, output the index values that handle within begin and end.
type CheckIndexRange struct {
	physicalop.SimpleSchemaProducer

	Table     *ast.TableName
	IndexName string

	HandleRanges []ast.HandleRange
}

// ChecksumTable is used for calculating table checksum, built from the `admin checksum table` statement.
type ChecksumTable struct {
	physicalop.SimpleSchemaProducer

	Tables []*resolve.TableNameW
}

// CancelDDLJobs represents a cancel DDL jobs plan.
type CancelDDLJobs struct {
	physicalop.SimpleSchemaProducer

	JobIDs []int64
}

// PauseDDLJobs indicates a plan to pause the Running DDL Jobs.
type PauseDDLJobs struct {
	physicalop.SimpleSchemaProducer

	JobIDs []int64
}

// ResumeDDLJobs indicates a plan to resume the Paused DDL Jobs.
type ResumeDDLJobs struct {
	physicalop.SimpleSchemaProducer

	JobIDs []int64
}

const (
	// AlterDDLJobThread alter reorg worker count
	AlterDDLJobThread = "thread"
	// AlterDDLJobBatchSize alter reorg batch size
	AlterDDLJobBatchSize = "batch_size"
	// AlterDDLJobMaxWriteSpeed alter reorg max write speed
	AlterDDLJobMaxWriteSpeed = "max_write_speed"
)

var allowedAlterDDLJobParams = map[string]struct{}{
	AlterDDLJobThread:        {},
	AlterDDLJobBatchSize:     {},
	AlterDDLJobMaxWriteSpeed: {},
}

// AlterDDLJobOpt represents alter ddl job option.
type AlterDDLJobOpt struct {
	Name  string
	Value expression.Expression
}

// AlterDDLJob is the plan of admin alter ddl job
type AlterDDLJob struct {
	physicalop.SimpleSchemaProducer

	JobID   int64
	Options []*AlterDDLJobOpt
}

// WorkloadRepoCreate is the plan of admin create workload snapshot.
type WorkloadRepoCreate struct {
	physicalop.SimpleSchemaProducer
}

// ReloadExprPushdownBlacklist reloads the data from expr_pushdown_blacklist table.
type ReloadExprPushdownBlacklist struct {
	physicalop.SimpleSchemaProducer
}

// ReloadOptRuleBlacklist reloads the data from opt_rule_blacklist table.
type ReloadOptRuleBlacklist struct {
	physicalop.SimpleSchemaProducer
}

// AdminPluginsAction indicate action will be taken on plugins.
type AdminPluginsAction int

const (
	// Enable indicates enable plugins.
	Enable AdminPluginsAction = iota + 1
	// Disable indicates disable plugins.
	Disable
)

// AdminPlugins administrates tidb plugins.
type AdminPlugins struct {
	physicalop.SimpleSchemaProducer
	Action  AdminPluginsAction
	Plugins []string
}

// Prepare represents prepare plan.
type Prepare struct {
	physicalop.SimpleSchemaProducer

	Name    string
	SQLText string
}

// Execute represents prepare plan.
type Execute struct {
	physicalop.SimpleSchemaProducer

	Name     string
	Params   []expression.Expression
	PrepStmt *PlanCacheStmt
	Stmt     ast.StmtNode
	Plan     base.Plan
}

// Check if result of GetVar expr is BinaryLiteral
// Because GetVar use String to represent BinaryLiteral, here we need to convert string back to BinaryLiteral.
func isGetVarBinaryLiteral(sctx base.PlanContext, expr expression.Expression) (res bool) {
	scalarFunc, ok := expr.(*expression.ScalarFunction)
	if ok && scalarFunc.FuncName.L == ast.GetVar {
		name, isNull, err := scalarFunc.GetArgs()[0].EvalString(sctx.GetExprCtx().GetEvalCtx(), chunk.Row{})
		if err != nil || isNull {
			res = false
		} else if dt, ok2 := sctx.GetSessionVars().GetUserVarVal(name); ok2 {
			res = dt.Kind() == types.KindBinaryLiteral
		}
	}
	return res
}

// Deallocate represents deallocate plan.
type Deallocate struct {
	physicalop.SimpleSchemaProducer

	Name string
}

// Set represents a plan for set stmt.
type Set struct {
	physicalop.SimpleSchemaProducer

	VarAssigns []*expression.VarAssignment
}

// SetConfig represents a plan for set config stmt.
type SetConfig struct {
	physicalop.SimpleSchemaProducer

	Type     string
	Instance string
	Name     string
	Value    expression.Expression
}

// RecommendIndexPlan represents a plan for recommend index stmt.
type RecommendIndexPlan struct {
	physicalop.SimpleSchemaProducer

	Action   string
	SQL      string
	AdviseID int64
	Options  []ast.RecommendIndexOption
}

// SQLBindOpType repreents the SQL bind type
type SQLBindOpType int

const (
	// OpSQLBindCreate represents the operation to create a SQL bind.
	OpSQLBindCreate SQLBindOpType = iota
	// OpSQLBindDrop represents the operation to drop a SQL bind.
	OpSQLBindDrop
	// OpFlushBindings is used to flush plan bindings.
	OpFlushBindings
	// OpCaptureBindings is used to capture plan bindings.
	OpCaptureBindings
	// OpReloadBindings is used to reload plan binding.
	OpReloadBindings
	// OpSetBindingStatus is used to set binding status.
	OpSetBindingStatus
	// OpSQLBindDropByDigest is used to drop SQL binds by digest
	OpSQLBindDropByDigest
	// OpSetBindingStatusByDigest represents the operation to set SQL binding status by sql digest.
	OpSetBindingStatusByDigest
)

// SQLBindPlan represents a plan for SQL bind.
// One SQLBindPlan can be either global or session, and can only contain one type of operation, but can contain multiple
// operations of that type.
type SQLBindPlan struct {
	physicalop.SimpleSchemaProducer

	IsGlobal  bool
	SQLBindOp SQLBindOpType
	Details   []*SQLBindOpDetail
}

// SQLBindOpDetail represents the detail of an operation on a single binding.
// Different SQLBindOpType use different fields in this struct.
type SQLBindOpDetail struct {
	NormdOrigSQL string
	BindSQL      string
	BindStmt     ast.StmtNode
	Db           string
	Charset      string
	Collation    string
	NewStatus    string
	Source       string // Source indicate how this binding was created, eg: bindinfo.Manual or bindinfo.History
	SQLDigest    string
	PlanDigest   string
}

// Simple represents a simple statement plan which doesn't need any optimization.
type Simple struct {
	physicalop.SimpleSchemaProducer

	Statement ast.StmtNode

	// IsFromRemote indicates whether the statement IS FROM REMOTE TiDB instance in cluster,
	//   and executing in co-processor.
	//   Used for `global kill`. See https://github.com/pingcap/tidb/blob/master/docs/design/2020-06-01-global-kill.md.
	IsFromRemote bool

	// StaleTxnStartTS is the StartTS that is used to build a staleness transaction by 'START TRANSACTION READ ONLY' statement.
	StaleTxnStartTS uint64

	ResolveCtx *resolve.Context
}

// MemoryUsage return the memory usage of Simple
func (s *Simple) MemoryUsage() (sum int64) {
	if s == nil {
		return
	}

	sum = s.SimpleSchemaProducer.MemoryUsage() + size.SizeOfInterface + size.SizeOfBool + size.SizeOfUint64
	return
}

// PhysicalSimpleWrapper is a wrapper of `Simple` to implement physical plan interface.
//
//	Used for simple statements executing in coprocessor.
type PhysicalSimpleWrapper struct {
	physicalop.BasePhysicalPlan
	Inner Simple
}

// MemoryUsage return the memory usage of PhysicalSimpleWrapper
func (p *PhysicalSimpleWrapper) MemoryUsage() (sum int64) {
	if p == nil {
		return
	}

	sum = p.BasePhysicalPlan.MemoryUsage() + p.Inner.MemoryUsage()
	return
}

// InsertGeneratedColumns is for completing generated columns in Insert.
// We resolve generation expressions in plan, and eval those in executor.
type InsertGeneratedColumns struct {
	Exprs        []expression.Expression
	OnDuplicates []*expression.Assignment
}

func (i InsertGeneratedColumns) cloneForPlanCache() InsertGeneratedColumns {
	return InsertGeneratedColumns{
		Exprs:        cloneExpressionsForPlanCache(i.Exprs, nil),
		OnDuplicates: util.CloneAssignments(i.OnDuplicates),
	}
}

// MemoryUsage return the memory usage of InsertGeneratedColumns
func (i *InsertGeneratedColumns) MemoryUsage() (sum int64) {
	if i == nil {
		return
	}
	sum = size.SizeOfSlice*3 + int64(cap(i.OnDuplicates))*size.SizeOfPointer + int64(cap(i.Exprs))*size.SizeOfInterface

	for _, expr := range i.Exprs {
		sum += expr.MemoryUsage()
	}
	for _, as := range i.OnDuplicates {
		sum += as.MemoryUsage()
	}
	return
}

// Insert represents an insert plan.
type Insert struct {
	physicalop.SimpleSchemaProducer

	Table         table.Table        `plan-cache-clone:"shallow"`
	tableSchema   *expression.Schema `plan-cache-clone:"shallow"`
	tableColNames types.NameSlice    `plan-cache-clone:"shallow"`
	Columns       []*ast.ColumnName  `plan-cache-clone:"shallow"`
	Lists         [][]expression.Expression

	OnDuplicate        []*expression.Assignment
	Schema4OnDuplicate *expression.Schema `plan-cache-clone:"shallow"`
	names4OnDuplicate  types.NameSlice    `plan-cache-clone:"shallow"`

	GenCols InsertGeneratedColumns

	SelectPlan base.PhysicalPlan

	IsReplace bool
	IgnoreErr bool

	// NeedFillDefaultValue is true when expr in value list reference other column.
	NeedFillDefaultValue bool

	AllAssignmentsAreConstant bool

	RowLen int

	FKChecks   []*FKCheck   `plan-cache-clone:"must-nil"`
	FKCascades []*FKCascade `plan-cache-clone:"must-nil"`
}

// MemoryUsage return the memory usage of Insert
func (p *Insert) MemoryUsage() (sum int64) {
	if p == nil {
		return
	}

	sum = p.SimpleSchemaProducer.MemoryUsage() + size.SizeOfInterface + size.SizeOfSlice*7 + int64(cap(p.tableColNames)+
		cap(p.Columns)+cap(p.OnDuplicate)+cap(p.names4OnDuplicate)+cap(p.FKChecks))*size.SizeOfPointer +
		p.GenCols.MemoryUsage() + size.SizeOfInterface + size.SizeOfBool*4 + size.SizeOfInt
	if p.tableSchema != nil {
		sum += p.tableSchema.MemoryUsage()
	}
	if p.Schema4OnDuplicate != nil {
		sum += p.Schema4OnDuplicate.MemoryUsage()
	}
	if p.SelectPlan != nil {
		sum += p.SelectPlan.MemoryUsage()
	}

	for _, name := range p.tableColNames {
		sum += name.MemoryUsage()
	}
	for _, exprs := range p.Lists {
		sum += size.SizeOfSlice + int64(cap(exprs))*size.SizeOfInterface
		for _, expr := range exprs {
			sum += expr.MemoryUsage()
		}
	}
	for _, as := range p.OnDuplicate {
		sum += as.MemoryUsage()
	}
	for _, name := range p.names4OnDuplicate {
		sum += name.MemoryUsage()
	}
	for _, fkC := range p.FKChecks {
		sum += fkC.MemoryUsage()
	}

	return
}

// Update represents Update plan.
type Update struct {
	physicalop.SimpleSchemaProducer

	OrderedList []*expression.Assignment

	AllAssignmentsAreConstant bool

	IgnoreError bool

	VirtualAssignmentsOffset int

	SelectPlan base.PhysicalPlan

	// TblColPosInfos is for multi-table update statement.
	// It records the column position of each related table.
	TblColPosInfos TblColPosInfoSlice `plan-cache-clone:"shallow"`

	// Used when partition sets are given.
	// e.g. update t partition(p0) set a = 1;
	PartitionedTable []table.PartitionedTable `plan-cache-clone:"shallow"`

	// tblID2Table stores related tables' info of this Update statement.
	tblID2Table map[int64]table.Table `plan-cache-clone:"shallow"`

	FKChecks   map[int64][]*FKCheck   `plan-cache-clone:"must-nil"`
	FKCascades map[int64][]*FKCascade `plan-cache-clone:"must-nil"`
}

// MemoryUsage return the memory usage of Update
func (p *Update) MemoryUsage() (sum int64) {
	if p == nil {
		return
	}

	sum = p.SimpleSchemaProducer.MemoryUsage() + size.SizeOfSlice*3 + int64(cap(p.OrderedList))*size.SizeOfPointer +
		size.SizeOfBool + size.SizeOfInt + size.SizeOfInterface + int64(cap(p.PartitionedTable))*size.SizeOfInterface +
		int64(len(p.tblID2Table))*(size.SizeOfInt64+size.SizeOfInterface)
	if p.SelectPlan != nil {
		sum += p.SelectPlan.MemoryUsage()
	}

	for _, as := range p.OrderedList {
		sum += as.MemoryUsage()
	}
	for _, colInfo := range p.TblColPosInfos {
		sum += colInfo.MemoryUsage()
	}
	for _, v := range p.FKChecks {
		sum += size.SizeOfInt64 + size.SizeOfSlice + int64(cap(v))*size.SizeOfPointer
		for _, fkc := range v {
			sum += fkc.MemoryUsage()
		}
	}
	return
}

// Delete represents a delete plan.
type Delete struct {
	physicalop.SimpleSchemaProducer

	IsMultiTable bool

	SelectPlan base.PhysicalPlan

	TblColPosInfos TblColPosInfoSlice `plan-cache-clone:"shallow"`

	FKChecks   map[int64][]*FKCheck   `plan-cache-clone:"must-nil"`
	FKCascades map[int64][]*FKCascade `plan-cache-clone:"must-nil"`

	IgnoreErr bool
}

// MemoryUsage return the memory usage of Delete
func (p *Delete) MemoryUsage() (sum int64) {
	if p == nil {
		return
	}

	sum = p.SimpleSchemaProducer.MemoryUsage() + size.SizeOfBool + size.SizeOfInterface + size.SizeOfSlice
	if p.SelectPlan != nil {
		sum += p.SelectPlan.MemoryUsage()
	}
	for _, colInfo := range p.TblColPosInfos {
		sum += colInfo.MemoryUsage()
	}
	return
}

// AnalyzeInfo is used to store the database name, table name and partition name of analyze task.
type AnalyzeInfo struct {
	DBName        string
	TableName     string
	PartitionName string
	TableID       statistics.AnalyzeTableID
	StatsVersion  int
	V2Options     *V2AnalyzeOptions
}

// V2AnalyzeOptions is used to hold analyze options information.
type V2AnalyzeOptions struct {
	PhyTableID  int64
	RawOpts     map[ast.AnalyzeOptionType]uint64
	FilledOpts  map[ast.AnalyzeOptionType]uint64
	ColChoice   ast.ColumnChoice
	ColumnList  []*model.ColumnInfo
	IsPartition bool
}

// AnalyzeColumnsTask is used for analyze columns.
type AnalyzeColumnsTask struct {
	HandleCols       util.HandleCols
	CommonHandleInfo *model.IndexInfo
	ColsInfo         []*model.ColumnInfo
	SkipColsInfo     []*model.ColumnInfo
	TblInfo          *model.TableInfo
	Indexes          []*model.IndexInfo
	AnalyzeInfo
}

// AnalyzeIndexTask is used for analyze index.
type AnalyzeIndexTask struct {
	IndexInfo *model.IndexInfo
	TblInfo   *model.TableInfo
	AnalyzeInfo
}

// Analyze represents an analyze plan
type Analyze struct {
	physicalop.SimpleSchemaProducer

	ColTasks []AnalyzeColumnsTask
	IdxTasks []AnalyzeIndexTask
	Opts     map[ast.AnalyzeOptionType]uint64
	// OptionsMap is used to store the options for each partition.
	OptionsMap map[int64]V2AnalyzeOptions
}

// LoadData represents a loaddata plan.
type LoadData struct {
	physicalop.SimpleSchemaProducer

	FileLocRef  ast.FileLocRefTp
	OnDuplicate ast.OnDuplicateKeyHandlingType
	Path        string
	Format      *string
	Table       *resolve.TableNameW
	Charset     *string
	Columns     []*ast.ColumnName
	FieldsInfo  *ast.FieldsClause
	LinesInfo   *ast.LinesClause
	IgnoreLines *uint64

	ColumnAssignments  []*ast.Assignment
	ColumnsAndUserVars []*ast.ColumnNameOrUserVar
	Options            []*LoadDataOpt

	GenCols InsertGeneratedColumns
}

// LoadDataOpt represents load data option.
type LoadDataOpt struct {
	// Name is the name of the option, converted to lower case during parse.
	Name  string
	Value expression.Expression
}

// ImportInto represents a ingest into plan.
type ImportInto struct {
	physicalop.SimpleSchemaProducer

	Table              *resolve.TableNameW
	ColumnAssignments  []*ast.Assignment
	ColumnsAndUserVars []*ast.ColumnNameOrUserVar
	Path               string
	Format             *string
	Options            []*LoadDataOpt

	GenCols InsertGeneratedColumns
	Stmt    string

	SelectPlan base.PhysicalPlan
}

// LoadStats represents a load stats plan.
type LoadStats struct {
	physicalop.SimpleSchemaProducer

	Path string
}

// LockStats represents a lock stats for table
type LockStats struct {
	physicalop.SimpleSchemaProducer

	Tables []*ast.TableName
}

// UnlockStats represents a unlock stats for table
type UnlockStats struct {
	physicalop.SimpleSchemaProducer

	Tables []*ast.TableName
}

// PlanReplayer represents a plan replayer plan.
type PlanReplayer struct {
	physicalop.SimpleSchemaProducer
	ExecStmt          ast.StmtNode
	Analyze           bool
	Load              bool
	File              string
	HistoricalStatsTS uint64

	Capture    bool
	Remove     bool
	SQLDigest  string
	PlanDigest string
}

// Traffic represents a traffic plan.
type Traffic struct {
	physicalop.SimpleSchemaProducer
	OpType  ast.TrafficOpType
	Options []*ast.TrafficOption
	Dir     string
}

// DistributeTable represents a distribute table plan.
type DistributeTable struct {
	physicalop.SimpleSchemaProducer
	TableInfo      *model.TableInfo
	PartitionNames []ast.CIStr
	Engine         string
	Rule           string
	Timeout        string
}

// SplitRegion represents a split regions plan.
type SplitRegion struct {
	physicalop.SimpleSchemaProducer

	TableInfo      *model.TableInfo
	PartitionNames []ast.CIStr
	IndexInfo      *model.IndexInfo
	Lower          []types.Datum
	Upper          []types.Datum
	Num            int
	ValueLists     [][]types.Datum
}

// SplitRegionStatus represents a split regions status plan.
type SplitRegionStatus struct {
	physicalop.SimpleSchemaProducer

	Table     table.Table
	IndexInfo *model.IndexInfo
}

// CompactTable represents a "ALTER TABLE [NAME] COMPACT ..." plan.
type CompactTable struct {
	physicalop.SimpleSchemaProducer

	ReplicaKind    ast.CompactReplicaKind
	TableInfo      *model.TableInfo
	PartitionNames []ast.CIStr
}

// DDL represents a DDL statement plan.
type DDL struct {
	physicalop.SimpleSchemaProducer

	Statement ast.DDLNode
}

// SelectInto represents a select-into plan.
type SelectInto struct {
	physicalop.SimpleSchemaProducer

	TargetPlan base.Plan
	IntoOpt    *ast.SelectIntoOption
	LineFieldsInfo
}

// LineFieldsInfo used in load-data/select-into/index-advise stmt.
type LineFieldsInfo struct {
	FieldsTerminatedBy string
	FieldsEnclosedBy   string // length always <= 1, see parser.y
	FieldsEscapedBy    string // length always <= 1, see parser.y
	FieldsOptEnclosed  bool
	LinesStartingBy    string
	LinesTerminatedBy  string
}

// NewLineFieldsInfo new LineFieldsInfo from FIELDS/LINES info.
func NewLineFieldsInfo(fieldsInfo *ast.FieldsClause, linesInfo *ast.LinesClause) LineFieldsInfo {
	e := LineFieldsInfo{
		FieldsTerminatedBy: "\t",
		FieldsEnclosedBy:   "",
		FieldsEscapedBy:    "\\",
		FieldsOptEnclosed:  false,
		LinesStartingBy:    "",
		LinesTerminatedBy:  "\n",
	}

	if fieldsInfo != nil {
		if fieldsInfo.Terminated != nil {
			e.FieldsTerminatedBy = *fieldsInfo.Terminated
		}
		if fieldsInfo.Enclosed != nil {
			e.FieldsEnclosedBy = *fieldsInfo.Enclosed
		}
		if fieldsInfo.Escaped != nil {
			e.FieldsEscapedBy = *fieldsInfo.Escaped
		}
		e.FieldsOptEnclosed = fieldsInfo.OptEnclosed
	}
	if linesInfo != nil {
		if linesInfo.Starting != nil {
			e.LinesStartingBy = *linesInfo.Starting
		}
		if linesInfo.Terminated != nil {
			e.LinesTerminatedBy = *linesInfo.Terminated
		}
	}
	return e
}

// ExplainInfoForEncode store explain info for JSON encode
type ExplainInfoForEncode struct {
	ID                  string                  `json:"id"`
	EstRows             string                  `json:"estRows"`
	ActRows             string                  `json:"actRows,omitempty"`
	TaskType            string                  `json:"taskType"`
	AccessObject        string                  `json:"accessObject,omitempty"`
	ExecuteInfo         string                  `json:"executeInfo,omitempty"`
	OperatorInfo        string                  `json:"operatorInfo,omitempty"`
	EstCost             string                  `json:"estCost,omitempty"`
	CostFormula         string                  `json:"costFormula,omitempty"`
	MemoryInfo          string                  `json:"memoryInfo,omitempty"`
	DiskInfo            string                  `json:"diskInfo,omitempty"`
	TotalMemoryConsumed string                  `json:"totalMemoryConsumed,omitempty"`
	SubOperators        []*ExplainInfoForEncode `json:"subOperators,omitempty"`
}

// JSONToString convert json to string
func JSONToString(j []*ExplainInfoForEncode) (string, error) {
	byteBuffer := bytes.NewBuffer([]byte{})
	encoder := json.NewEncoder(byteBuffer)
	// avoid wrongly embedding
	encoder.SetEscapeHTML(false)
	encoder.SetIndent("", "    ")
	err := encoder.Encode(j)
	if err != nil {
		return "", err
	}
	return byteBuffer.String(), nil
}

// Explain represents a explain plan.
type Explain struct {
	physicalop.SimpleSchemaProducer

	TargetPlan       base.Plan
	Format           string
	Analyze          bool
	Explore          bool   // EXPLAIN EXPLORE statement
	SQLDigest        string // "EXPLAIN EXPLORE <sql_digest>"
	ExecStmt         ast.StmtNode
	RuntimeStatsColl *execdetails.RuntimeStatsColl

	Rows            [][]string
	BriefBinaryPlan string
}

// GetBriefBinaryPlan returns the binary plan of the plan for explainfor.
func GetBriefBinaryPlan(p base.Plan) string {
	var plan base.Plan = p
	if plan == nil {
		return ""
	}
	// If the plan is a prepared statement, get execute.Plan.
	if exec, ok := p.(*Execute); ok {
		plan = exec.Plan
	}
	// Get plan context and statement context
	planCtx := plan.SCtx()
	if planCtx == nil {
		return ""
	}
	flat := FlattenPhysicalPlan(plan, true)
	return BinaryPlanStrFromFlatPlan(planCtx, flat, true)
}

// GetExplainAnalyzeRowsForPlan get explain rows for plan.
func GetExplainAnalyzeRowsForPlan(plan *Explain) (rows [][]string) {
	if err := plan.prepareSchema(); err != nil {
		return rows
	}
	if err := plan.RenderResult(); err != nil {
		return rows
	}
	return plan.Rows
}

// prepareSchema prepares explain's result schema.
func (e *Explain) prepareSchema() error {
	var fieldNames []string
	format := strings.ToLower(e.Format)
	if format == types.ExplainFormatTraditional {
		format = types.ExplainFormatROW
		e.Format = types.ExplainFormatROW
	}
	switch {
	case (format == types.ExplainFormatROW || format == types.ExplainFormatBrief || format == types.ExplainFormatPlanCache) && (!e.Analyze && e.RuntimeStatsColl == nil):
		fieldNames = []string{"id", "estRows", "task", "access object", "operator info"}
	case format == types.ExplainFormatVerbose:
		if e.Analyze || e.RuntimeStatsColl != nil {
			fieldNames = []string{"id", "estRows", "estCost", "actRows", "task", "access object", "execution info", "operator info", "memory", "disk"}
		} else {
			fieldNames = []string{"id", "estRows", "estCost", "task", "access object", "operator info"}
		}
	case format == types.ExplainFormatTrueCardCost:
		fieldNames = []string{"id", "estRows", "estCost", "costFormula", "actRows", "task", "access object", "execution info", "operator info", "memory", "disk"}
	case format == types.ExplainFormatCostTrace:
		if e.Analyze || e.RuntimeStatsColl != nil {
			fieldNames = []string{"id", "estRows", "estCost", "costFormula", "actRows", "task", "access object", "execution info", "operator info", "memory", "disk"}
		} else {
			fieldNames = []string{"id", "estRows", "estCost", "costFormula", "task", "access object", "operator info"}
		}
	case (format == types.ExplainFormatROW || format == types.ExplainFormatBrief || format == types.ExplainFormatPlanCache) && (e.Analyze || e.RuntimeStatsColl != nil):
		fieldNames = []string{"id", "estRows", "actRows", "task", "access object", "execution info", "operator info", "memory", "disk"}
	case format == types.ExplainFormatDOT:
		fieldNames = []string{"dot contents"}
	case format == types.ExplainFormatHint:
		fieldNames = []string{"hint"}
	case format == types.ExplainFormatBinary:
		fieldNames = []string{"binary plan"}
	case format == types.ExplainFormatTiDBJSON:
		fieldNames = []string{"TiDB_JSON"}
	case e.Explore:
		fieldNames = []string{"statement", "binding_hint", "plan", "plan_digest", "avg_latency", "exec_times", "avg_scan_rows",
			"avg_returned_rows", "latency_per_returned_row", "scan_rows_per_returned_row", "recommend", "reason",
			"explain_analyze", "binding"}
	default:
		return errors.Errorf("explain format '%s' is not supported now", e.Format)
	}

	cwn := &columnsWithNames{
		cols:  make([]*expression.Column, 0, len(fieldNames)),
		names: make([]*types.FieldName, 0, len(fieldNames)),
	}

	for _, fieldName := range fieldNames {
		cwn.Append(buildColumnWithName("", fieldName, mysql.TypeString, mysql.MaxBlobWidth))
	}
	e.SetSchema(cwn.col2Schema())
	e.SetOutputNames(cwn.names)
	return nil
}

func (e *Explain) renderResultForExplore() error {
	bindingHandle := domain.GetDomain(e.SCtx()).BindingHandle()
	sqlOrDigest := e.SQLDigest
	if sqlOrDigest == "" {
		sqlOrDigest = e.ExecStmt.Text()
	}
	plans, err := bindingHandle.ExplorePlansForSQL(e.SCtx(), sqlOrDigest, e.Analyze)
	if err != nil {
		return err
	}
	for _, p := range plans {
		hintStr, err := p.Binding.Hint.Restore()
		if err != nil {
			return err
		}

		e.Rows = append(e.Rows, []string{
			p.Binding.OriginalSQL,
			hintStr,
			p.Plan,
			p.PlanDigest,
			strconv.FormatFloat(p.AvgLatency, 'f', -1, 64),
			strconv.Itoa(int(p.ExecTimes)),
			strconv.FormatFloat(p.AvgScanRows, 'f', -1, 64),
			strconv.FormatFloat(p.AvgReturnedRows, 'f', -1, 64),
			strconv.FormatFloat(p.LatencyPerReturnRow, 'f', -1, 64),
			strconv.FormatFloat(p.ScanRowsPerReturnRow, 'f', -1, 64),
			p.Recommend,
			p.Reason,
			fmt.Sprintf("EXPLAIN ANALYZE '%v'", p.PlanDigest),
			fmt.Sprintf("CREATE GLOBAL BINDING FROM HISTORY USING PLAN DIGEST '%v'", p.PlanDigest)})
	}
	return nil
}

// RenderResult renders the explain result as specified format.
func (e *Explain) RenderResult() error {
	if e.Explore {
		return e.renderResultForExplore()
	}

	if e.TargetPlan == nil {
		return nil
	}

	if e.Analyze && e.Format == types.ExplainFormatTrueCardCost {
		// true_card_cost mode is used to calibrate the cost model.
		pp, ok := e.TargetPlan.(base.PhysicalPlan)
		if ok {
			if _, err := getPlanCost(pp, property.RootTaskType,
				optimizetrace.NewDefaultPlanCostOption().WithCostFlag(costusage.CostFlagRecalculate|costusage.CostFlagUseTrueCardinality|costusage.CostFlagTrace)); err != nil {
				return err
			}
			if pp.SCtx().GetSessionVars().CostModelVersion == modelVer2 {
				// output cost formula and factor costs through warning under model ver2 and true_card_cost mode for cost calibration.
				cost, _ := pp.GetPlanCostVer2(property.RootTaskType, optimizetrace.NewDefaultPlanCostOption())
				if cost.GetTrace() != nil {
					trace := cost.GetTrace()
					pp.SCtx().GetSessionVars().StmtCtx.AppendWarning(errors.NewNoStackErrorf("cost formula: %v", trace.GetFormula()))
					data, err := json.Marshal(trace.GetFactorCosts())
					if err != nil {
						pp.SCtx().GetSessionVars().StmtCtx.AppendWarning(errors.NewNoStackErrorf("marshal factor costs error %v", err))
					}
					pp.SCtx().GetSessionVars().StmtCtx.AppendWarning(errors.NewNoStackErrorf("factor costs: %v", string(data)))

					// output cost factor weights for cost calibration
					factors := defaultVer2Factors.tolist()
					weights := make(map[string]float64)
					for _, factor := range factors {
						if factorCost, ok := trace.GetFactorCosts()[factor.Name]; ok && factor.Value > 0 {
							weights[factor.Name] = factorCost / factor.Value // cost = [factors] * [weights]
						}
					}
					if wstr, err := json.Marshal(weights); err != nil {
						pp.SCtx().GetSessionVars().StmtCtx.AppendWarning(errors.NewNoStackErrorf("marshal weights error %v", err))
					} else {
						pp.SCtx().GetSessionVars().StmtCtx.AppendWarning(errors.NewNoStackErrorf("factor weights: %v", string(wstr)))
					}
				}
			}
		} else {
			e.SCtx().GetSessionVars().StmtCtx.AppendWarning(errors.NewNoStackError("'explain format=true_card_cost' cannot support this plan"))
		}
	}
	// For explain for connection, we can directly decode the binary plan to get the explain rows.
	if e.BriefBinaryPlan != "" {
		if strings.ToLower(e.Format) != types.ExplainFormatBrief && strings.ToLower(e.Format) != types.ExplainFormatROW && strings.ToLower(e.Format) != types.ExplainFormatVerbose {
			return errors.Errorf("explain format '%s' for connection is not supported now", e.Format)
		}
		rows, err := plancodec.DecodeBinaryPlan4Connection(e.BriefBinaryPlan, strings.ToLower(e.Format), false)
		if err != nil {
			return err
		}
		e.Rows = rows
		return nil
	}
	switch strings.ToLower(e.Format) {
	case types.ExplainFormatROW, types.ExplainFormatBrief, types.ExplainFormatVerbose, types.ExplainFormatTrueCardCost, types.ExplainFormatCostTrace, types.ExplainFormatPlanCache:
		if e.Rows == nil || e.Analyze {
			flat := FlattenPhysicalPlan(e.TargetPlan, true)
			e.Rows = ExplainFlatPlanInRowFormat(flat, e.Format, e.Analyze, e.RuntimeStatsColl)
			if e.Analyze &&
				e.SCtx().GetSessionVars().MemoryDebugModeMinHeapInUse != 0 &&
				e.SCtx().GetSessionVars().MemoryDebugModeAlarmRatio > 0 {
				row := e.Rows[0]
				tracker := e.SCtx().GetSessionVars().MemTracker
				row[7] = row[7] + "(Total: " + tracker.FormatBytes(tracker.MaxConsumed()) + ")"
			}
		}
	case types.ExplainFormatDOT:
		if physicalPlan, ok := e.TargetPlan.(base.PhysicalPlan); ok {
			e.prepareDotInfo(physicalPlan)
		}
	case types.ExplainFormatHint:
		flat := FlattenPhysicalPlan(e.TargetPlan, false)
		hints := GenHintsFromFlatPlan(flat)
		hints = append(hints, hint.ExtractTableHintsFromStmtNode(e.ExecStmt, nil)...)
		e.Rows = append(e.Rows, []string{hint.RestoreOptimizerHints(hints)})
	case types.ExplainFormatBinary:
		flat := FlattenPhysicalPlan(e.TargetPlan, false)
		str := BinaryPlanStrFromFlatPlan(e.SCtx(), flat, false)
		e.Rows = append(e.Rows, []string{str})
	case types.ExplainFormatTiDBJSON:
		flat := FlattenPhysicalPlan(e.TargetPlan, true)
		encodes := e.explainFlatPlanInJSONFormat(flat)
		if e.Analyze && len(encodes) > 0 &&
			e.SCtx().GetSessionVars().MemoryDebugModeMinHeapInUse != 0 &&
			e.SCtx().GetSessionVars().MemoryDebugModeAlarmRatio > 0 {
			encodeRoot := encodes[0]
			tracker := e.SCtx().GetSessionVars().MemTracker
			encodeRoot.TotalMemoryConsumed = tracker.FormatBytes(tracker.MaxConsumed())
		}
		str, err := JSONToString(encodes)
		if err != nil {
			return err
		}
		e.Rows = append(e.Rows, []string{str})
	default:
		return errors.Errorf("explain format '%s' is not supported now", e.Format)
	}
	return nil
}

// ExplainFlatPlanInRowFormat returns the explain result in row format.
func ExplainFlatPlanInRowFormat(flat *FlatPhysicalPlan, format string, analyze bool,
	runtimeStatsColl *execdetails.RuntimeStatsColl) (rows [][]string) {
	if flat == nil || len(flat.Main) == 0 || flat.InExplain {
		return
	}
	for _, flatOp := range flat.Main {
		rows = prepareOperatorInfo(flatOp, format, analyze,
			runtimeStatsColl, rows)
	}
	for _, cte := range flat.CTEs {
		for _, flatOp := range cte {
			rows = prepareOperatorInfo(flatOp, format, analyze,
				runtimeStatsColl, rows)
		}
	}
	for _, subQ := range flat.ScalarSubQueries {
		for _, flatOp := range subQ {
			rows = prepareOperatorInfo(flatOp, format, analyze,
				runtimeStatsColl, rows)
		}
	}
	return
}

func (e *Explain) explainFlatPlanInJSONFormat(flat *FlatPhysicalPlan) (encodes []*ExplainInfoForEncode) {
	if flat == nil || len(flat.Main) == 0 || flat.InExplain {
		return
	}
	// flat.Main[0] must be the root node of tree
	encodes = append(encodes, e.explainOpRecursivelyInJSONFormat(flat.Main[0], flat.Main))

	for _, cte := range flat.CTEs {
		encodes = append(encodes, e.explainOpRecursivelyInJSONFormat(cte[0], cte))
	}
	for _, subQ := range flat.ScalarSubQueries {
		encodes = append(encodes, e.explainOpRecursivelyInJSONFormat(subQ[0], subQ))
	}
	return
}

func (e *Explain) explainOpRecursivelyInJSONFormat(flatOp *FlatOperator, flats FlatPlanTree) *ExplainInfoForEncode {
	taskTp := ""
	if flatOp.IsRoot {
		taskTp = "root"
	} else {
		taskTp = flatOp.ReqType.Name() + "[" + flatOp.StoreType.Name() + "]"
	}
	explainID := flatOp.ExplainID().String() + flatOp.Label.String()

	cur := e.prepareOperatorInfoForJSONFormat(flatOp.Origin, taskTp, explainID)

	for _, idx := range flatOp.ChildrenIdx {
		cur.SubOperators = append(cur.SubOperators,
			e.explainOpRecursivelyInJSONFormat(flats[idx], flats))
	}
	return cur
}

func getExplainIDAndTaskTp(flatOp *FlatOperator) (taskTp, textTreeExplainID string) {
	if flatOp.IsRoot {
		taskTp = "root"
	} else {
		taskTp = flatOp.ReqType.Name() + "[" + flatOp.StoreType.Name() + "]"
	}
	textTreeExplainID = texttree.PrettyIdentifier(flatOp.ExplainID().String()+flatOp.Label.String(),
		flatOp.TextTreeIndent,
		flatOp.IsLastChild)
	return
}

func getRuntimeInfoStr(ctx base.PlanContext, p base.Plan, runtimeStatsColl *execdetails.RuntimeStatsColl) (actRows, analyzeInfo, memoryInfo, diskInfo string) {
	if runtimeStatsColl == nil {
		runtimeStatsColl = ctx.GetSessionVars().StmtCtx.RuntimeStatsColl
		if runtimeStatsColl == nil {
			return
		}
	}
	rootStats, copStats, memTracker, diskTracker := getRuntimeInfo(ctx, p, runtimeStatsColl)
	actRows = "0"
	memoryInfo = "N/A"
	diskInfo = "N/A"
	if rootStats != nil {
		actRows = strconv.FormatInt(rootStats.GetActRows(), 10)
		analyzeInfo = rootStats.String()
	}
	if copStats != nil {
		if len(analyzeInfo) > 0 {
			analyzeInfo += ", "
		}
		analyzeInfo += copStats.String()
		actRows = strconv.FormatInt(copStats.GetActRows(), 10)
	}
	if memTracker != nil {
		memoryInfo = memTracker.FormatBytes(memTracker.MaxConsumed())
	}
	if diskTracker != nil {
		diskInfo = diskTracker.FormatBytes(diskTracker.MaxConsumed())
	}
	return
}

func getRuntimeInfo(ctx base.PlanContext, p base.Plan, runtimeStatsColl *execdetails.RuntimeStatsColl) (
	rootStats *execdetails.RootRuntimeStats,
	copStats *execdetails.CopRuntimeStats,
	memTracker *memory.Tracker,
	diskTracker *memory.Tracker,
) {
	if runtimeStatsColl == nil {
		runtimeStatsColl = ctx.GetSessionVars().StmtCtx.RuntimeStatsColl
	}
	explainID := p.ID()
	// There maybe some mock information for cop task to let runtimeStatsColl.Exists(p.ExplainID()) is true.
	// So check copTaskExecDetail first and print the real cop task information if it's not empty.
	if runtimeStatsColl != nil && runtimeStatsColl.ExistsRootStats(explainID) {
		rootStats = runtimeStatsColl.GetRootStats(explainID)
	}
	if runtimeStatsColl != nil && runtimeStatsColl.ExistsCopStats(explainID) {
		copStats = runtimeStatsColl.GetCopStats(explainID)
	}
	memTracker = ctx.GetSessionVars().StmtCtx.MemTracker.SearchTrackerWithoutLock(p.ID())
	diskTracker = ctx.GetSessionVars().StmtCtx.DiskTracker.SearchTrackerWithoutLock(p.ID())
	return
}

// prepareOperatorInfo generates the following information for every plan:
// operator id, estimated rows, task type, access object and other operator info.
func prepareOperatorInfo(flatOp *FlatOperator, format string, analyze bool,
	runtimeStatsColl *execdetails.RuntimeStatsColl, rows [][]string) [][]string {
	p := flatOp.Origin
	if p.ExplainID().String() == "_0" {
		return rows
	}
	taskType, id := getExplainIDAndTaskTp(flatOp)

	estRows, estCost, costFormula, accessObject, operatorInfo := getOperatorInfo(p)

	var row []string
	if analyze || runtimeStatsColl != nil {
		row = []string{id, estRows}
		if format == types.ExplainFormatVerbose || format == types.ExplainFormatTrueCardCost || format == types.ExplainFormatCostTrace {
			row = append(row, estCost)
		}
		if format == types.ExplainFormatTrueCardCost || format == types.ExplainFormatCostTrace {
			row = append(row, costFormula)
		}
		actRows, analyzeInfo, memoryInfo, diskInfo := getRuntimeInfoStr(p.SCtx(), p, runtimeStatsColl)
		row = append(row, actRows, taskType, accessObject, analyzeInfo, operatorInfo, memoryInfo, diskInfo)
	} else {
		row = []string{id, estRows}
		if format == types.ExplainFormatVerbose || format == types.ExplainFormatTrueCardCost ||
			format == types.ExplainFormatCostTrace {
			row = append(row, estCost)
		}
		if format == types.ExplainFormatCostTrace {
			row = append(row, costFormula)
		}
		row = append(row, taskType, accessObject, operatorInfo)
	}
	return append(rows, row)
}

func (e *Explain) prepareOperatorInfoForJSONFormat(p base.Plan, taskType, explainID string) *ExplainInfoForEncode {
	if p.ExplainID().String() == "_0" {
		return nil
	}

	estRows, _, _, accessObject, operatorInfo := getOperatorInfo(p)
	jsonRow := &ExplainInfoForEncode{
		ID:           explainID,
		EstRows:      estRows,
		TaskType:     taskType,
		AccessObject: accessObject,
		OperatorInfo: operatorInfo,
		SubOperators: make([]*ExplainInfoForEncode, 0),
	}

	if e.Analyze || e.RuntimeStatsColl != nil {
		jsonRow.ActRows, jsonRow.ExecuteInfo, jsonRow.MemoryInfo, jsonRow.DiskInfo = getRuntimeInfoStr(e.SCtx(), p, e.RuntimeStatsColl)
	}
	return jsonRow
}

func getOperatorInfo(p base.Plan) (estRows, estCost, costFormula, accessObject, operatorInfo string) {
	pp, isPhysicalPlan := p.(base.PhysicalPlan)
	estRows = "N/A"
	estCost = "N/A"
	costFormula = "N/A"
	sctx := p.SCtx()
	if isPhysicalPlan {
		estRows = strconv.FormatFloat(pp.GetEstRowCountForDisplay(), 'f', 2, 64)
		if sctx != nil && sctx.GetSessionVars().CostModelVersion == modelVer2 {
			costVer2, _ := pp.GetPlanCostVer2(property.RootTaskType, optimizetrace.NewDefaultPlanCostOption())
			estCost = strconv.FormatFloat(costVer2.GetCost(), 'f', 2, 64)
			if costVer2.GetTrace() != nil {
				costFormula = costVer2.GetTrace().GetFormula()
			}
		} else {
			planCost, _ := getPlanCost(pp, property.RootTaskType, optimizetrace.NewDefaultPlanCostOption())
			estCost = strconv.FormatFloat(planCost, 'f', 2, 64)
		}
	} else if si := p.StatsInfo(); si != nil {
		estRows = strconv.FormatFloat(si.RowCount, 'f', 2, 64)
	}

	if plan, ok := p.(base.DataAccesser); ok {
		accessObject = plan.AccessObject().String()
		operatorInfo = plan.OperatorInfo(false)
	} else {
		if pa, ok := p.(base.PartitionAccesser); ok && sctx != nil {
			accessObject = pa.AccessObject(sctx).String()
		}
		operatorInfo = p.ExplainInfo()
	}
	return estRows, estCost, costFormula, accessObject, operatorInfo
}

// BinaryPlanStrFromFlatPlan generates the compressed and encoded binary plan from a FlatPhysicalPlan.
func BinaryPlanStrFromFlatPlan(explainCtx base.PlanContext, flat *FlatPhysicalPlan, briefBinaryPlan bool) string {
	binary := binaryDataFromFlatPlan(explainCtx, flat, briefBinaryPlan)
	if binary == nil {
		return ""
	}
	proto, err := binary.Marshal()
	if err != nil {
		return ""
	}
	str := plancodec.Compress(proto)
	return str
}

func binaryDataFromFlatPlan(explainCtx base.PlanContext, flat *FlatPhysicalPlan, briefBinaryPlan bool) *tipb.ExplainData {
	if len(flat.Main) == 0 {
		return nil
	}
	// Please see comments in EncodeFlatPlan() for this case.
	// We keep consistency with EncodeFlatPlan() here.
	if flat.InExecute {
		return nil
	}
	res := &tipb.ExplainData{}
	for _, op := range flat.Main {
		// We assume that runtime stats are available to this plan tree if any operator in the "Main" has runtime stats.
		rootStats, copStats, _, _ := getRuntimeInfo(explainCtx, op.Origin, nil)
		if rootStats != nil || copStats != nil {
			res.WithRuntimeStats = true
			break
		}
	}
	res.Main = binaryOpTreeFromFlatOps(explainCtx, flat.Main, briefBinaryPlan)
	for _, explainedCTE := range flat.CTEs {
		res.Ctes = append(res.Ctes, binaryOpTreeFromFlatOps(explainCtx, explainedCTE, briefBinaryPlan))
	}
	return res
}

func binaryOpTreeFromFlatOps(explainCtx base.PlanContext, ops FlatPlanTree, briefBinaryPlan bool) *tipb.ExplainOperator {
	operators := make([]tipb.ExplainOperator, len(ops))

	// First phase: Generate all operators with normal processing (including ID suffix)
	for i, op := range ops {
		binaryOpFromFlatOp(explainCtx, op, &operators[i])
	}

	// Second phase: If briefBinaryPlan is true, set IgnoreExplainIDSuffix and generate BriefName
	if briefBinaryPlan && len(ops) > 0 && ops[0].Origin.SCtx() != nil {
		stmtCtx := ops[0].Origin.SCtx().GetSessionVars().StmtCtx
		originalIgnore := stmtCtx.IgnoreExplainIDSuffix
		stmtCtx.IgnoreExplainIDSuffix = true

		for i, op := range ops {
			operators[i].BriefName = op.ExplainID().String()
			switch op.Origin.(type) {
<<<<<<< HEAD
			case *PhysicalTableReader, *physicalop.PhysicalIndexReader, *physicalop.PhysicalHashJoin,
=======
			case *physicalop.PhysicalTableReader, *PhysicalIndexReader, *physicalop.PhysicalHashJoin,
>>>>>>> 658fa1a4
				*physicalop.PhysicalIndexJoin, *physicalop.PhysicalIndexHashJoin, *physicalop.PhysicalMergeJoin:
				operators[i].BriefOperatorInfo = op.Origin.ExplainInfo()
			}
		}

		stmtCtx.IgnoreExplainIDSuffix = originalIgnore
	}

	// Build the tree structure
	for i, op := range ops {
		for _, idx := range op.ChildrenIdx {
			operators[i].Children = append(operators[i].Children, &operators[idx])
		}
	}
	return &operators[0]
}

func binaryOpFromFlatOp(explainCtx base.PlanContext, fop *FlatOperator, out *tipb.ExplainOperator) {
	out.Name = fop.ExplainID().String()
	switch fop.Label {
	case BuildSide:
		out.Labels = []tipb.OperatorLabel{tipb.OperatorLabel_buildSide}
	case ProbeSide:
		out.Labels = []tipb.OperatorLabel{tipb.OperatorLabel_probeSide}
	case SeedPart:
		out.Labels = []tipb.OperatorLabel{tipb.OperatorLabel_seedPart}
	case RecursivePart:
		out.Labels = []tipb.OperatorLabel{tipb.OperatorLabel_recursivePart}
	}
	switch fop.StoreType {
	case kv.TiDB:
		out.StoreType = tipb.StoreType_tidb
	case kv.TiKV:
		out.StoreType = tipb.StoreType_tikv
	case kv.TiFlash:
		out.StoreType = tipb.StoreType_tiflash
	}
	if fop.IsRoot {
		out.TaskType = tipb.TaskType_root
	} else {
		switch fop.ReqType {
		case physicalop.Cop:
			out.TaskType = tipb.TaskType_cop
		case physicalop.BatchCop:
			out.TaskType = tipb.TaskType_batchCop
		case physicalop.MPP:
			out.TaskType = tipb.TaskType_mpp
		}
	}

	if fop.IsPhysicalPlan {
		p := fop.Origin.(base.PhysicalPlan)
		out.Cost, _ = getPlanCost(p, property.RootTaskType, optimizetrace.NewDefaultPlanCostOption())
		out.EstRows = p.GetEstRowCountForDisplay()
	} else if statsInfo := fop.Origin.StatsInfo(); statsInfo != nil {
		out.EstRows = statsInfo.RowCount
	}

	// Runtime info
	rootStats, copStats, memTracker, diskTracker := getRuntimeInfo(explainCtx, fop.Origin, nil)
	if rootStats != nil {
		basic, groups := rootStats.MergeStats()
		if basic != nil {
			out.RootBasicExecInfo = basic.String()
		}
		for _, group := range groups {
			str := group.String()
			if len(str) > 0 {
				out.RootGroupExecInfo = append(out.RootGroupExecInfo, str)
			}
		}
		out.ActRows = uint64(rootStats.GetActRows())
	}
	if copStats != nil {
		out.CopExecInfo = copStats.String()
		out.ActRows = uint64(copStats.GetActRows())
	}
	if memTracker != nil {
		out.MemoryBytes = memTracker.MaxConsumed()
	} else {
		out.MemoryBytes = -1
	}
	if diskTracker != nil {
		out.DiskBytes = diskTracker.MaxConsumed()
	} else {
		out.DiskBytes = -1
	}

	// Operator info
	if plan, ok := fop.Origin.(base.DataAccesser); ok {
		out.OperatorInfo = plan.OperatorInfo(false)
	} else {
		out.OperatorInfo = fop.Origin.ExplainInfo()
	}
	// Access object
	switch p := fop.Origin.(type) {
	case base.DataAccesser:
		ao := p.AccessObject()
		if ao != nil {
			ao.SetIntoPB(out)
		}
	case base.PartitionAccesser:
		ao := p.AccessObject(explainCtx)
		if ao != nil {
			ao.SetIntoPB(out)
		}
	}
}

func (e *Explain) prepareDotInfo(p base.PhysicalPlan) {
	buffer := bytes.NewBufferString("")
	fmt.Fprintf(buffer, "\ndigraph %s {\n", p.ExplainID())
	e.prepareTaskDot(&pair{p, false}, "root", buffer)
	buffer.WriteString("}\n")

	e.Rows = append(e.Rows, []string{buffer.String()})
}

type pair struct {
	physicalPlan base.PhysicalPlan
	isChildOfINL bool
}

func (e *Explain) prepareTaskDot(pa *pair, taskTp string, buffer *bytes.Buffer) {
	fmt.Fprintf(buffer, "subgraph cluster%v{\n", pa.physicalPlan.ID())
	buffer.WriteString("node [style=filled, color=lightgrey]\n")
	buffer.WriteString("color=black\n")
	fmt.Fprintf(buffer, "label = \"%s\"\n", taskTp)

	if len(pa.physicalPlan.Children()) == 0 {
		if taskTp == "cop" {
			fmt.Fprintf(buffer, "\"%s\"\n}\n", pa.physicalPlan.ExplainID(pa.isChildOfINL))
			return
		}
		fmt.Fprintf(buffer, "\"%s\"\n", pa.physicalPlan.ExplainID(pa.isChildOfINL))
	}
	var copTasks []*pair
	var pipelines []string

	for planQueue := []*pair{pa}; len(planQueue) > 0; planQueue = planQueue[1:] {
		curPair := planQueue[0]
		switch copPlan := curPair.physicalPlan.(type) {
<<<<<<< HEAD
		case *PhysicalTableReader:
			pipelines = append(pipelines, fmt.Sprintf("\"%s\" -> \"%s\"\n", copPlan.ExplainID(), copPlan.tablePlan.ExplainID()))
			copTasks = append(copTasks, &pair{physicalPlan: copPlan.tablePlan})
		case *physicalop.PhysicalIndexReader:
			pipelines = append(pipelines, fmt.Sprintf("\"%s\" -> \"%s\"\n", copPlan.ExplainID(), copPlan.IndexPlan.ExplainID()))
			copTasks = append(copTasks, &pair{physicalPlan: copPlan.IndexPlan})
=======
		case *physicalop.PhysicalTableReader:
			pipelines = append(pipelines, fmt.Sprintf("\"%s\" -> \"%s\"\n", copPlan.ExplainID(), copPlan.TablePlan.ExplainID()))
			copTasks = append(copTasks, &pair{physicalPlan: copPlan.TablePlan})
		case *PhysicalIndexReader:
			pipelines = append(pipelines, fmt.Sprintf("\"%s\" -> \"%s\"\n", copPlan.ExplainID(), copPlan.indexPlan.ExplainID()))
			copTasks = append(copTasks, &pair{physicalPlan: copPlan.indexPlan})
>>>>>>> 658fa1a4
		case *PhysicalIndexLookUpReader:
			pipelines = append(pipelines, fmt.Sprintf("\"%s\" -> \"%s\"\n", copPlan.ExplainID(), copPlan.tablePlan.ExplainID()))
			pipelines = append(pipelines, fmt.Sprintf("\"%s\" -> \"%s\"\n", copPlan.ExplainID(), copPlan.indexPlan.ExplainID()))
			copTasks = append(copTasks, &pair{physicalPlan: copPlan.tablePlan, isChildOfINL: true})
			copTasks = append(copTasks, &pair{physicalPlan: copPlan.indexPlan})
		case *PhysicalIndexMergeReader:
			for i := range copPlan.partialPlans {
				pipelines = append(pipelines, fmt.Sprintf("\"%s\" -> \"%s\"\n", copPlan.ExplainID(), copPlan.partialPlans[i].ExplainID()))
				copTasks = append(copTasks, &pair{physicalPlan: copPlan.partialPlans[i]})
			}
			if copPlan.tablePlan != nil {
				pipelines = append(pipelines, fmt.Sprintf("\"%s\" -> \"%s\"\n", copPlan.ExplainID(), copPlan.tablePlan.ExplainID()))
				copTasks = append(copTasks, &pair{physicalPlan: copPlan.tablePlan, isChildOfINL: true})
			}
		}
		for _, child := range curPair.physicalPlan.Children() {
			fmt.Fprintf(buffer, "\"%s\" -> \"%s\"\n", curPair.physicalPlan.ExplainID(curPair.isChildOfINL), child.ExplainID(curPair.isChildOfINL))
			// pass current pair isChildOfINL.
			planQueue = append(planQueue, &pair{physicalPlan: child, isChildOfINL: curPair.isChildOfINL})
		}
	}
	buffer.WriteString("}\n")

	for _, cop := range copTasks {
		e.prepareTaskDot(cop, "cop", buffer)
	}

	for i := range pipelines {
		buffer.WriteString(pipelines[i])
	}
}

// IsPointGetWithPKOrUniqueKeyByAutoCommit returns true when meets following conditions:
//  1. ctx is auto commit tagged
//  2. session is not InTxn
//  3. plan is point get by pk, or point get by unique index (no double read)
func IsPointGetWithPKOrUniqueKeyByAutoCommit(vars *variable.SessionVars, p base.Plan) bool {
	if !IsAutoCommitTxn(vars) {
		return false
	}

	// check plan
	if proj, ok := p.(*physicalop.PhysicalProjection); ok {
		p = proj.Children()[0]
	}

	switch v := p.(type) {
<<<<<<< HEAD
	case *physicalop.PhysicalIndexReader:
		indexScan := v.IndexPlans[0].(*PhysicalIndexScan)
=======
	case *PhysicalIndexReader:
		indexScan := v.IndexPlans[0].(*physicalop.PhysicalIndexScan)
>>>>>>> 658fa1a4
		return indexScan.IsPointGetByUniqueKey(vars.StmtCtx.TypeCtx())
	case *physicalop.PhysicalTableReader:
		tableScan, ok := v.TablePlans[0].(*physicalop.PhysicalTableScan)
		if !ok {
			return false
		}
		isPointRange := len(tableScan.Ranges) == 1 && tableScan.Ranges[0].IsPointNonNullable(vars.StmtCtx.TypeCtx())
		if !isPointRange {
			return false
		}
		pkLength := 1
		if tableScan.Table.IsCommonHandle {
			pkIdx := tables.FindPrimaryIndex(tableScan.Table)
			pkLength = len(pkIdx.Columns)
		}
		return len(tableScan.Ranges[0].LowVal) == pkLength
	case *PointGetPlan:
		// If the PointGetPlan needs to read data using unique index (double read), we
		// can't use max uint64, because using math.MaxUint64 can't guarantee repeatable-read
		// and the data and index would be inconsistent!
		// If the PointGetPlan needs to read data from Cache Table, we can't use max uint64,
		// because math.MaxUint64 always make cacheData invalid.
		noSecondRead := v.IndexInfo == nil || (v.IndexInfo.Primary && v.TblInfo.IsCommonHandle)
		if !noSecondRead {
			return false
		}
		if v.TblInfo != nil && (v.TblInfo.TableCacheStatusType != model.TableCacheStatusDisable) {
			return false
		}
		return true
	default:
		return false
	}
}

// IsAutoCommitTxn checks if session is in autocommit mode and not InTxn
// used for fast plan like point get
func IsAutoCommitTxn(vars *variable.SessionVars) bool {
	return vars.IsAutocommit() && !vars.InTxn()
}

// AdminShowBDRRole represents a show bdr role plan.
type AdminShowBDRRole struct {
	physicalop.SimpleSchemaProducer
}<|MERGE_RESOLUTION|>--- conflicted
+++ resolved
@@ -1350,11 +1350,7 @@
 		for i, op := range ops {
 			operators[i].BriefName = op.ExplainID().String()
 			switch op.Origin.(type) {
-<<<<<<< HEAD
-			case *PhysicalTableReader, *physicalop.PhysicalIndexReader, *physicalop.PhysicalHashJoin,
-=======
-			case *physicalop.PhysicalTableReader, *PhysicalIndexReader, *physicalop.PhysicalHashJoin,
->>>>>>> 658fa1a4
+			case *physicalop.PhysicalTableReader, *physicalop.PhysicalIndexReader, *physicalop.PhysicalHashJoin,
 				*physicalop.PhysicalIndexJoin, *physicalop.PhysicalIndexHashJoin, *physicalop.PhysicalMergeJoin:
 				operators[i].BriefOperatorInfo = op.Origin.ExplainInfo()
 			}
@@ -1497,21 +1493,12 @@
 	for planQueue := []*pair{pa}; len(planQueue) > 0; planQueue = planQueue[1:] {
 		curPair := planQueue[0]
 		switch copPlan := curPair.physicalPlan.(type) {
-<<<<<<< HEAD
-		case *PhysicalTableReader:
-			pipelines = append(pipelines, fmt.Sprintf("\"%s\" -> \"%s\"\n", copPlan.ExplainID(), copPlan.tablePlan.ExplainID()))
-			copTasks = append(copTasks, &pair{physicalPlan: copPlan.tablePlan})
+		case *physicalop.PhysicalTableReader:
+			pipelines = append(pipelines, fmt.Sprintf("\"%s\" -> \"%s\"\n", copPlan.ExplainID(), copPlan.TablePlan.ExplainID()))
+			copTasks = append(copTasks, &pair{physicalPlan: copPlan.TablePlan})
 		case *physicalop.PhysicalIndexReader:
 			pipelines = append(pipelines, fmt.Sprintf("\"%s\" -> \"%s\"\n", copPlan.ExplainID(), copPlan.IndexPlan.ExplainID()))
 			copTasks = append(copTasks, &pair{physicalPlan: copPlan.IndexPlan})
-=======
-		case *physicalop.PhysicalTableReader:
-			pipelines = append(pipelines, fmt.Sprintf("\"%s\" -> \"%s\"\n", copPlan.ExplainID(), copPlan.TablePlan.ExplainID()))
-			copTasks = append(copTasks, &pair{physicalPlan: copPlan.TablePlan})
-		case *PhysicalIndexReader:
-			pipelines = append(pipelines, fmt.Sprintf("\"%s\" -> \"%s\"\n", copPlan.ExplainID(), copPlan.indexPlan.ExplainID()))
-			copTasks = append(copTasks, &pair{physicalPlan: copPlan.indexPlan})
->>>>>>> 658fa1a4
 		case *PhysicalIndexLookUpReader:
 			pipelines = append(pipelines, fmt.Sprintf("\"%s\" -> \"%s\"\n", copPlan.ExplainID(), copPlan.tablePlan.ExplainID()))
 			pipelines = append(pipelines, fmt.Sprintf("\"%s\" -> \"%s\"\n", copPlan.ExplainID(), copPlan.indexPlan.ExplainID()))
@@ -1559,13 +1546,8 @@
 	}
 
 	switch v := p.(type) {
-<<<<<<< HEAD
 	case *physicalop.PhysicalIndexReader:
-		indexScan := v.IndexPlans[0].(*PhysicalIndexScan)
-=======
-	case *PhysicalIndexReader:
 		indexScan := v.IndexPlans[0].(*physicalop.PhysicalIndexScan)
->>>>>>> 658fa1a4
 		return indexScan.IsPointGetByUniqueKey(vars.StmtCtx.TypeCtx())
 	case *physicalop.PhysicalTableReader:
 		tableScan, ok := v.TablePlans[0].(*physicalop.PhysicalTableScan)
