--- conflicted
+++ resolved
@@ -35,13 +35,8 @@
 // If a field is tagged with `plan-cache-clone:"must-nil"`, then it will be checked for nil before cloning.
 // If a field is not tagged, then it will be deep cloned.
 func GenPlanCloneForPlanCacheCode() ([]byte, error) {
-<<<<<<< HEAD
-	var structures = []any{core.PhysicalIndexScan{}, core.PhysicalTableReader{},
+	var structures = []any{
 		core.PointGetPlan{}, core.BatchPointGetPlan{},
-=======
-	var structures = []any{
-		core.PhysicalIndexReader{}, core.PointGetPlan{}, core.BatchPointGetPlan{},
->>>>>>> 658fa1a4
 		core.PhysicalIndexLookUpReader{}, core.PhysicalIndexMergeReader{},
 		core.Update{}, core.Delete{}, core.Insert{}}
 
@@ -88,13 +83,8 @@
 			"core.PhysicalIndexMergeReader.TablePlans":
 			c.write("cloned.TablePlans = physicalop.FlattenPushDownPlan(cloned.tablePlan)")
 			continue
-<<<<<<< HEAD
 		case "core.PhysicalIndexLookUpReader.IndexPlans":
-			c.write("cloned.IndexPlans = flattenPushDownPlan(cloned.indexPlan)")
-=======
-		case "core.PhysicalIndexReader.IndexPlans", "core.PhysicalIndexLookUpReader.IndexPlans":
 			c.write("cloned.IndexPlans = physicalop.FlattenPushDownPlan(cloned.indexPlan)")
->>>>>>> 658fa1a4
 			continue
 		case "core.PhysicalIndexMergeReader.PartialPlans":
 			c.write("cloned.PartialPlans = make([][]base.PhysicalPlan, len(op.PartialPlans))")
