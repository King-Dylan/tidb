// Copyright 2017 PingCAP, Inc.
//
// Licensed under the Apache License, Version 2.0 (the "License");
// you may not use this file except in compliance with the License.
// You may obtain a copy of the License at
//
//     http://www.apache.org/licenses/LICENSE-2.0
//
// Unless required by applicable law or agreed to in writing, software
// distributed under the License is distributed on an "AS IS" BASIS,
// WITHOUT WARRANTIES OR CONDITIONS OF ANY KIND, either express or implied.
// See the License for the specific language governing permissions and
// limitations under the License.

package core

import (
	"strconv"
	"strings"
)

// ExplainInfo implements Plan interface.
<<<<<<< HEAD
func (p *PhysicalIndexLookUpReader) ExplainInfo() string {
	var str strings.Builder
	// The children can be inferred by the relation symbol.
	if p.PushedLimit != nil {
		str.WriteString("limit embedded(offset:")
		str.WriteString(strconv.FormatUint(p.PushedLimit.Offset, 10))
		str.WriteString(", count:")
		str.WriteString(strconv.FormatUint(p.PushedLimit.Count, 10))
		str.WriteString(")")
	}
	return str.String()
=======
func (p *PhysicalIndexReader) ExplainInfo() string {
	return "index:" + p.indexPlan.ExplainID().String()
}

// ExplainNormalizedInfo implements Plan interface.
func (p *PhysicalIndexReader) ExplainNormalizedInfo() string {
	return "index:" + p.indexPlan.TP()
>>>>>>> 4463d935
}

// ExplainInfo implements Plan interface.
func (p *PhysicalIndexMergeReader) ExplainInfo() string {
	var str strings.Builder
	if p.IsIntersectionType {
		str.WriteString("type: intersection")
	} else {
		str.WriteString("type: union")
	}
	if p.PushedLimit != nil {
		str.WriteString(", limit embedded(offset:")
		str.WriteString(strconv.FormatUint(p.PushedLimit.Offset, 10))
		str.WriteString(", count:")
		str.WriteString(strconv.FormatUint(p.PushedLimit.Count, 10))
		str.WriteString(")")
	}
	return str.String()
}

// ExplainInfo implements Plan interface.
func (p *PhysicalIndexMergeJoin) ExplainInfo() string {
	return p.PhysicalIndexJoin.ExplainInfoInternal(false, true)
}

// ExplainNormalizedInfo implements Plan interface.
func (p *PhysicalIndexMergeJoin) ExplainNormalizedInfo() string {
	return p.PhysicalIndexJoin.ExplainInfoInternal(true, true)
}<|MERGE_RESOLUTION|>--- conflicted
+++ resolved
@@ -18,30 +18,6 @@
 	"strconv"
 	"strings"
 )
-
-// ExplainInfo implements Plan interface.
-<<<<<<< HEAD
-func (p *PhysicalIndexLookUpReader) ExplainInfo() string {
-	var str strings.Builder
-	// The children can be inferred by the relation symbol.
-	if p.PushedLimit != nil {
-		str.WriteString("limit embedded(offset:")
-		str.WriteString(strconv.FormatUint(p.PushedLimit.Offset, 10))
-		str.WriteString(", count:")
-		str.WriteString(strconv.FormatUint(p.PushedLimit.Count, 10))
-		str.WriteString(")")
-	}
-	return str.String()
-=======
-func (p *PhysicalIndexReader) ExplainInfo() string {
-	return "index:" + p.indexPlan.ExplainID().String()
-}
-
-// ExplainNormalizedInfo implements Plan interface.
-func (p *PhysicalIndexReader) ExplainNormalizedInfo() string {
-	return "index:" + p.indexPlan.TP()
->>>>>>> 4463d935
-}
 
 // ExplainInfo implements Plan interface.
 func (p *PhysicalIndexMergeReader) ExplainInfo() string {
